// Unless explicitly stated otherwise all files in this repository are licensed
// under the Apache License Version 2.0.
// This product includes software developed at Datadog (https://www.datadoghq.com/).
// Copyright 2016-present Datadog, Inc.

package checks

import (
	"context"
	"errors"
	"fmt"
	"os"
	"sort"
	"sync/atomic"
	"time"

	model "github.com/DataDog/agent-payload/v5/process"
	"github.com/DataDog/datadog-agent/pkg/ebpf"
	"github.com/DataDog/datadog-agent/pkg/metadata/host"
	"github.com/DataDog/datadog-agent/pkg/network"
	"github.com/DataDog/datadog-agent/pkg/network/dns"
	"github.com/DataDog/datadog-agent/pkg/process/config"
	"github.com/DataDog/datadog-agent/pkg/process/dockerproxy"
	"github.com/DataDog/datadog-agent/pkg/process/net"
	"github.com/DataDog/datadog-agent/pkg/process/net/resolver"
	procutil "github.com/DataDog/datadog-agent/pkg/process/util"
	"github.com/DataDog/datadog-agent/pkg/util/cloudproviders"
	"github.com/DataDog/datadog-agent/pkg/util/log"
)

var (
	// Connections is a singleton ConnectionsCheck.
	Connections = &ConnectionsCheck{}

	// LocalResolver is a singleton LocalResolver
	LocalResolver = &resolver.LocalResolver{}

	// ErrTracerStillNotInitialized signals that the tracer is _still_ not ready, so we shouldn't log additional errors
	ErrTracerStillNotInitialized = errors.New("remote tracer is still not initialized")

	telemetryTypes = []string{
		string(network.ConnsBpfMapSize),
		string(network.ConntrackSamplingPercent),
		string(network.DNSStatsDropped),
		string(network.NPMDriverFlowsMissedMaxExceeded),
	}

	monotonicTelemetryTypes = []string{
		string(network.MonotonicKprobesTriggered),
		string(network.MonotonicKprobesMissed),
		string(network.MonotonicConntrackRegisters),
		string(network.MonotonicConntrackRegistersDropped),
		string(network.MonotonicDNSPacketsProcessed),
		string(network.MonotonicConnsClosed),
		string(network.MonotonicUDPSendsProcessed),
		string(network.MonotonicUDPSendsMissed),
		string(network.MonotonicDNSPacketsDropped),
	}
)

// ConnectionsCheck collects statistics about live TCP and UDP connections.
type ConnectionsCheck struct {
	tracerClientID         string
	networkID              string
	notInitializedLogLimit *procutil.LogLimit
	lastTelemetry          map[string]int64
	// store the last collection result by PID, currently used to populate network data for processes
	// it's in format map[int32][]*model.Connections
	lastConnsByPID atomic.Value
}

// Init initializes a ConnectionsCheck instance.
func (c *ConnectionsCheck) Init(cfg *config.AgentConfig, _ *model.SystemInfo) {
	c.notInitializedLogLimit = procutil.NewLogLimit(1, time.Minute*10)

	// We use the current process PID as the system-probe client ID
	c.tracerClientID = fmt.Sprintf("%d", os.Getpid())

	// Calling the remote tracer will cause it to initialize and check connectivity
	net.SetSystemProbePath(cfg.SystemProbeAddress)
	_, _ = net.GetRemoteSystemProbeUtil()

	networkID, err := cloudproviders.GetNetworkID(context.TODO())
	if err != nil {
		log.Infof("no network ID detected: %s", err)
	}
	c.networkID = networkID

	// Run the check one time on init to register the client on the system probe
	_, _ = c.Run(cfg, 0)
}

// Name returns the name of the ConnectionsCheck.
func (c *ConnectionsCheck) Name() string { return config.ConnectionsCheckName }

// RealTime indicates if this check only runs in real-time mode.
func (c *ConnectionsCheck) RealTime() bool { return false }

// Run runs the ConnectionsCheck to collect the live TCP connections on the
// system. Currently only linux systems are supported as eBPF is used to gather
// this information. For each connection we'll return a `model.Connection`
// that will be bundled up into a `CollectorConnections`.
// See agent.proto for the schema of the message and models.
func (c *ConnectionsCheck) Run(cfg *config.AgentConfig, groupID int32) ([]model.MessageBody, error) {
	start := time.Now()

	conns, err := c.getConnections()
	if err != nil {
		// If the tracer is not initialized, or still not initialized, then we want to exit without error'ing
		if err == ebpf.ErrNotImplemented || err == ErrTracerStillNotInitialized {
			return nil, nil
		}
		return nil, err
	}

	// Filter out (in-place) connection data associated with docker-proxy
	dockerproxy.NewFilter().Filter(conns)
	// Resolve the Raddr side of connections for local containers
	LocalResolver.Resolve(conns)

	connTel := c.diffAndFormatTelemetry(conns.ConnTelemetryMap)

	c.lastConnsByPID.Store(getConnectionsByPID(conns))

	log.Debugf("collected connections in %s", time.Since(start))
	return batchConnections(cfg, groupID, c.enrichConnections(conns.Conns), conns.Dns, c.networkID, connTel, conns.CompilationTelemetryByAsset, conns.Domains, conns.Routes, conns.AgentConfiguration), nil
}

func (c *ConnectionsCheck) getConnections() (*model.Connections, error) {
	tu, err := net.GetRemoteSystemProbeUtil()
	if err != nil {
		if c.notInitializedLogLimit.ShouldLog() {
			log.Warnf("could not initialize system-probe connection: %v (will only log every 10 minutes)", err)
		}
		return nil, ErrTracerStillNotInitialized
	}
	return tu.GetConnections(c.tracerClientID)
}

func (c *ConnectionsCheck) enrichConnections(conns []*model.Connection) []*model.Connection {
	// Process create-times required to construct unique process hash keys on the backend
	createTimeForPID := Process.createTimesforPIDs(connectionPIDs(conns))
	for _, conn := range conns {
		if _, ok := createTimeForPID[conn.Pid]; !ok {
			createTimeForPID[conn.Pid] = 0
		}

		conn.PidCreateTime = createTimeForPID[conn.Pid]
	}
	return conns
}

func (c *ConnectionsCheck) diffAndFormatTelemetry(tel map[string]int64) map[string]int64 {
	if tel == nil {
		return nil
	}
	// only save but do not report the first collected telemetry to prevent reporting full monotonic values.
	if c.lastTelemetry == nil {
		c.lastTelemetry = make(map[string]int64)
		c.saveMonotonicTelemetry(tel)
		return nil
	}

	cct := map[string]int64{}

	// The system-probe reports different telemetry on Linux vs on Windows, so we need to make sure to only
	// report the telemetry which is actually provided by the currently running version of the system-probe
<<<<<<< HEAD
	for _, telemetryName := range telemetryTypes {
		if _, ok := tel[telemetryName]; ok {
			cct[telemetryName] = tel[telemetryName]
		}
	}

	for _, telemetryName := range monotonicTelemetryTypes {
		if _, ok := tel[telemetryName]; ok {
			cct[telemetryName] = tel[telemetryName] - c.lastTelemetry[telemetryName]
=======
	for _, telemetryType := range network.ConnTelemetryTypes {
		telemetryMetricName := string(telemetryType)
		if _, ok := tel[telemetryMetricName]; ok {
			cct[telemetryMetricName] = tel[telemetryMetricName]
		}
	}

	for _, telemetryType := range network.MonotonicConnTelemetryTypes {
		telemetryMetricName := string(telemetryType)
		if _, ok := tel[telemetryMetricName]; ok {
			cct[telemetryMetricName] = tel[telemetryMetricName] - c.lastTelemetry[telemetryMetricName]
>>>>>>> ce21e171
		}
	}

	c.saveMonotonicTelemetry(tel)
	return cct
}

func (c *ConnectionsCheck) saveMonotonicTelemetry(tel map[string]int64) {
	if tel == nil || c.lastTelemetry == nil {
		return
	}

<<<<<<< HEAD
	for _, telemetryName := range monotonicTelemetryTypes {
		c.lastTelemetry[telemetryName] = tel[telemetryName]
=======
	for _, telemetryType := range network.MonotonicConnTelemetryTypes {
		telemetryMetricName := string(telemetryType)
		c.lastTelemetry[telemetryMetricName] = tel[telemetryMetricName]
>>>>>>> ce21e171
	}
}

func (c *ConnectionsCheck) getLastConnectionsByPID() map[int32][]*model.Connection {
	if result := c.lastConnsByPID.Load(); result != nil {
		return result.(map[int32][]*model.Connection)
	}
	return nil
}

// getConnectionsByPID groups a list of connection objects by PID
func getConnectionsByPID(conns *model.Connections) map[int32][]*model.Connection {
	result := make(map[int32][]*model.Connection)
	for _, conn := range conns.Conns {
		result[conn.Pid] = append(result[conn.Pid], conn)
	}
	return result
}

func convertDNSEntry(dnstable map[string]*model.DNSDatabaseEntry, namemap map[string]int32, namedb *[]string, ip string, entry *model.DNSEntry) {
	dbentry := &model.DNSDatabaseEntry{
		NameOffsets: make([]int32, 0, len(entry.Names)),
	}
	for _, name := range entry.Names {
		// at this point, the NameOffsets slice is actually a slice of indices into
		// the name slice.  It will be converted prior to encoding.
		if idx, ok := namemap[name]; ok {
			dbentry.NameOffsets = append(dbentry.NameOffsets, idx)
		} else {
			dblen := int32(len(*namedb))
			*namedb = append(*namedb, name)
			namemap[name] = dblen
			dbentry.NameOffsets = append(dbentry.NameOffsets, dblen)
		}

	}
	dnstable[ip] = dbentry
}

func remapDNSStatsByDomain(c *model.Connection, namemap map[string]int32, namedb *[]string, dnslist []string) {
	old := c.DnsStatsByDomain
	if old == nil || len(old) == 0 {
		return
	}
	c.DnsStatsByDomain = make(map[int32]*model.DNSStats)
	for key, val := range old {
		// key is the index into the old array (dnslist)
		domainstr := dnslist[key]
		if idx, ok := namemap[domainstr]; ok {
			c.DnsStatsByDomain[idx] = val
		} else {
			dblen := int32(len(*namedb))
			*namedb = append(*namedb, domainstr)
			namemap[domainstr] = dblen
			c.DnsStatsByDomain[dblen] = val
		}
	}
}

func remapDNSStatsByDomainByQueryType(c *model.Connection, namemap map[string]int32, namedb *[]string, dnslist []string) {
	old := c.DnsStatsByDomainByQueryType
	c.DnsStatsByDomainByQueryType = make(map[int32]*model.DNSStatsByQueryType)
	for key, val := range old {
		// key is the index into the old array (dnslist)
		domainstr := dnslist[key]
		if idx, ok := namemap[domainstr]; ok {
			c.DnsStatsByDomainByQueryType[idx] = val
		} else {
			dblen := int32(len(*namedb))
			*namedb = append(*namedb, domainstr)
			namemap[domainstr] = dblen
			c.DnsStatsByDomainByQueryType[dblen] = val
		}
	}

}

func remapDNSStatsByOffset(c *model.Connection, indexToOffset []int32) {
	oldByDomain := c.DnsStatsByDomain
	oldByDomainByQueryType := c.DnsStatsByDomainByQueryType

	c.DnsStatsByDomainOffsetByQueryType = make(map[int32]*model.DNSStatsByQueryType)

	// first, walk the stats by domain.  Put them in by query type 'A`
	for key, val := range oldByDomain {
		off := indexToOffset[key]
		if _, ok := c.DnsStatsByDomainOffsetByQueryType[off]; !ok {
			c.DnsStatsByDomainOffsetByQueryType[off] = &model.DNSStatsByQueryType{}
			c.DnsStatsByDomainOffsetByQueryType[off].DnsStatsByQueryType = make(map[int32]*model.DNSStats)
		}
		c.DnsStatsByDomainOffsetByQueryType[off].DnsStatsByQueryType[int32(dns.TypeA)] = val
	}
	for key, val := range oldByDomainByQueryType {
		off := indexToOffset[key]
		c.DnsStatsByDomainOffsetByQueryType[off] = val
	}
	c.DnsStatsByDomain = nil
	c.DnsStatsByDomainByQueryType = nil
}

// Connections are split up into a chunks of a configured size conns per message to limit the message size on intake.
func batchConnections(
	cfg *config.AgentConfig,
	groupID int32,
	cxs []*model.Connection,
	dns map[string]*model.DNSEntry,
	networkID string,
	connTelemetryMap map[string]int64,
	compilationTelemetry map[string]*model.RuntimeCompilationTelemetry,
	domains []string,
	routes []*model.Route,
	agentCfg *model.AgentConfiguration,
) []model.MessageBody {
	groupSize := groupSize(len(cxs), cfg.MaxConnsPerMessage)
	batches := make([]model.MessageBody, 0, groupSize)

	dnsEncoder := model.NewV2DNSEncoder()

	if len(cxs) > cfg.MaxConnsPerMessage {
		// Sort connections by remote IP/PID for more efficient resolution
		sort.Slice(cxs, func(i, j int) bool {
			if cxs[i].Raddr.Ip != cxs[j].Raddr.Ip {
				return cxs[i].Raddr.Ip < cxs[j].Raddr.Ip
			}
			return cxs[i].Pid < cxs[j].Pid
		})
	}

	for len(cxs) > 0 {
		batchSize := min(cfg.MaxConnsPerMessage, len(cxs))
		batchConns := cxs[:batchSize] // Connections for this particular batch

		ctrIDForPID := make(map[int32]string)
		batchDNS := make(map[string]*model.DNSDatabaseEntry)
		namemap := make(map[string]int32)
		namedb := make([]string, 0)

		for _, c := range batchConns { // We only want to include DNS entries relevant to this batch of connections
			if entries, ok := dns[c.Raddr.Ip]; ok {
				if _, present := batchDNS[c.Raddr.Ip]; !present {
					// first, walks through and converts entries of type DNSEntry to DNSDatabaseEntry,
					// so that we're always sending the same (newer) type.
					convertDNSEntry(batchDNS, namemap, &namedb, c.Raddr.Ip, entries)
				}
			}

			if c.Laddr.ContainerId != "" {
				ctrIDForPID[c.Pid] = c.Laddr.ContainerId
			}

			// remap functions create a new map; the map is by string _index_ (not offset)
			// in the namedb.  Each unique string should only occur once.
			remapDNSStatsByDomain(c, namemap, &namedb, domains)
			remapDNSStatsByDomainByQueryType(c, namemap, &namedb, domains)

		}

		// remap route indices
		// map of old index to new index
		newRouteIndices := make(map[int32]int32)
		var batchRoutes []*model.Route
		for _, c := range batchConns {
			if c.RouteIdx < 0 {
				continue
			}
			if i, ok := newRouteIndices[c.RouteIdx]; ok {
				c.RouteIdx = i
				continue
			}

			new := int32(len(newRouteIndices))
			newRouteIndices[c.RouteIdx] = new
			batchRoutes = append(batchRoutes, routes[c.RouteIdx])
			c.RouteIdx = new
		}

		// EncodeDomainDatabase will take the namedb (a simple slice of strings with each unique
		// domain string) and convert it into a buffer of all of the strings.
		// indexToOffset contains the map from the string index to where it occurs in the encodedNameDb
		var mappedDNSLookups []byte
		encodedNameDb, indexToOffset, err := dnsEncoder.EncodeDomainDatabase(namedb)
		if err != nil {
			encodedNameDb = nil
			// since we were unable to properly encode the indexToOffet map, the
			// rest of the maps will now be unreadable by the back-end.  Just clear them
			for _, c := range batchConns { // We only want to include DNS entries relevant to this batch of connections
				c.DnsStatsByDomain = nil
				c.DnsStatsByDomainByQueryType = nil
				c.DnsStatsByDomainOffsetByQueryType = nil
			}
		} else {

			// Now we have all available information.  EncodeMapped with take the string indices
			// that are used, and encode (using the indexToOffset array) the offset into the buffer
			// this way individual strings can be directly accessed on decode.
			mappedDNSLookups, err = dnsEncoder.EncodeMapped(batchDNS, indexToOffset)
			if err != nil {
				mappedDNSLookups = nil
			}
			for _, c := range batchConns { // We only want to include DNS entries relevant to this batch of connections
				remapDNSStatsByOffset(c, indexToOffset)
			}
		}
		cc := &model.CollectorConnections{
			AgentConfiguration:    agentCfg,
			HostName:              cfg.HostName,
			NetworkId:             networkID,
			Connections:           batchConns,
			GroupId:               groupID,
			GroupSize:             groupSize,
			ContainerForPid:       ctrIDForPID,
			EncodedDomainDatabase: encodedNameDb,
			EncodedDnsLookups:     mappedDNSLookups,
			ContainerHostType:     cfg.ContainerHostType,
			Routes:                batchRoutes,
		}

		// Add OS telemetry
		if hostInfo := host.GetStatusInformation(); hostInfo != nil {
			cc.KernelVersion = hostInfo.KernelVersion
			cc.Architecture = hostInfo.KernelArch
			cc.Platform = hostInfo.Platform
			cc.PlatformVersion = hostInfo.PlatformVersion
		}

		// only add the telemetry to the first message to prevent double counting
		if len(batches) == 0 {
			cc.ConnTelemetryMap = connTelemetryMap
			cc.CompilationTelemetryByAsset = compilationTelemetry
		}
		batches = append(batches, cc)

		cxs = cxs[batchSize:]
	}
	return batches
}

func min(a, b int) int {
	if a < b {
		return a
	}
	return b
}

func groupSize(total, maxBatchSize int) int32 {
	groupSize := total / maxBatchSize
	if total%maxBatchSize > 0 {
		groupSize++
	}
	return int32(groupSize)
}

func connectionPIDs(conns []*model.Connection) []int32 {
	ps := make(map[int32]struct{})
	for _, c := range conns {
		ps[c.Pid] = struct{}{}
	}

	pids := make([]int32, 0, len(ps))
	for pid := range ps {
		pids = append(pids, pid)
	}
	return pids
}<|MERGE_RESOLUTION|>--- conflicted
+++ resolved
@@ -165,17 +165,6 @@
 
 	// The system-probe reports different telemetry on Linux vs on Windows, so we need to make sure to only
 	// report the telemetry which is actually provided by the currently running version of the system-probe
-<<<<<<< HEAD
-	for _, telemetryName := range telemetryTypes {
-		if _, ok := tel[telemetryName]; ok {
-			cct[telemetryName] = tel[telemetryName]
-		}
-	}
-
-	for _, telemetryName := range monotonicTelemetryTypes {
-		if _, ok := tel[telemetryName]; ok {
-			cct[telemetryName] = tel[telemetryName] - c.lastTelemetry[telemetryName]
-=======
 	for _, telemetryType := range network.ConnTelemetryTypes {
 		telemetryMetricName := string(telemetryType)
 		if _, ok := tel[telemetryMetricName]; ok {
@@ -187,7 +176,6 @@
 		telemetryMetricName := string(telemetryType)
 		if _, ok := tel[telemetryMetricName]; ok {
 			cct[telemetryMetricName] = tel[telemetryMetricName] - c.lastTelemetry[telemetryMetricName]
->>>>>>> ce21e171
 		}
 	}
 
@@ -200,14 +188,9 @@
 		return
 	}
 
-<<<<<<< HEAD
-	for _, telemetryName := range monotonicTelemetryTypes {
-		c.lastTelemetry[telemetryName] = tel[telemetryName]
-=======
 	for _, telemetryType := range network.MonotonicConnTelemetryTypes {
 		telemetryMetricName := string(telemetryType)
 		c.lastTelemetry[telemetryMetricName] = tel[telemetryMetricName]
->>>>>>> ce21e171
 	}
 }
 
