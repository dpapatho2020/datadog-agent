--- conflicted
+++ resolved
@@ -563,30 +563,18 @@
 	path := filepath.Join(pidPath, "fd")
 
 	if err := p.ensurePathReadable(path); err != nil {
-<<<<<<< HEAD
-		return 0
-=======
 		return -1
->>>>>>> e6853689
 	}
 
 	d, err := os.Open(path)
 	if err != nil {
-<<<<<<< HEAD
-		return 0
-=======
 		return -1
->>>>>>> e6853689
 	}
 	defer d.Close()
 
 	names, err := d.Readdirnames(-1)
 	if err != nil {
-<<<<<<< HEAD
-		return 0
-=======
 		return -1
->>>>>>> e6853689
 	}
 	return int32(len(names))
 }
