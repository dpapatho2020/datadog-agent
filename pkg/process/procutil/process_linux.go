// +build linux

package procutil

import (
	"io/ioutil"
	"os"
	"path/filepath"
	"strconv"
	"strings"

	"github.com/DataDog/datadog-agent/pkg/process/util"
	"github.com/DataDog/datadog-agent/pkg/util/log"
	"github.com/DataDog/gopsutil/host"
)

type statusInfo struct {
	name       string
	status     string
	uids       []int32
	gids       []int32
	numThreads int32

	memInfo     *MemoryInfoStat
	ctxSwitches *NumCtxSwitchesStat
}

// Probe is a service that fetches process related info on current host
type Probe struct {
	procRootLoc  string // ProcFS
	procRootFile *os.File

	uid  uint32 // Used for path permission checking to prevent access to files that we can't access
	euid uint32

	bootTime uint64
}

// NewProcessProbe initializes a new Probe object
func NewProcessProbe() *Probe {
	bootTime, _ := host.BootTime() // TODO (sk): Rewrite this w/o gopsutil

	p := &Probe{
		procRootLoc: util.HostProc(),
		uid:         uint32(os.Getuid()),
		euid:        uint32(os.Geteuid()),
		bootTime:    bootTime,
	}
	return p
}

// Close cleans up everything related to Probe object
func (p *Probe) Close() {
	if p.procRootFile != nil {
		p.procRootFile.Close()
		p.procRootFile = nil
	}
}

// ProcessesByPID returns a map of process info indexed by PID
func (p *Probe) ProcessesByPID() (map[int32]*Process, error) {
	pids, err := p.getActivePIDs()
	if err != nil {
		return nil, err
	}

	procsByPID := make(map[int32]*Process, len(pids))
	for _, pid := range pids {
		pathForPID := filepath.Join(p.procRootLoc, strconv.Itoa(int(pid)))
		if !util.PathExists(pathForPID) {
			log.Debugf("Unable to create new process %d, dir doesn't exist", pid)
			continue
		}

		cmdline := p.getCmdline(pathForPID)
		if len(cmdline) == 0 {
			// NOTE: The agent's process check currently skips all processes that have no cmdline (i.e kernel processes).
			//       Moving this check down the stack saves us from a number of needless follow-up system calls.
			//       In the test resources for Postgres, this accounts for ~30% of processes.
			continue
		}

		statusInfo := p.parseStatus(pathForPID)

		procsByPID[pid] = &Process{
			Pid:     pid,               // /proc/{pid}
			Cmdline: cmdline,           // /proc/{pid}/cmdline
			Name:    statusInfo.name,   // /proc/{pid}/status
			Status:  statusInfo.status, // /proc/{pid}/status
			Uids:    statusInfo.uids,   // /proc/{pid}/status
			Gids:    statusInfo.gids,   // /proc/{pid}/status
			Stats: &Stats{
				MemInfo:     statusInfo.memInfo,     // /proc/{pid}/status or statm
				CtxSwitches: statusInfo.ctxSwitches, // /proc/{pid}/status
				NumThreads:  statusInfo.numThreads,  // /proc/{pid}/status
			},
		}
	}

	return procsByPID, nil
}

<<<<<<< HEAD
func (p *Probe) getRootProcFile() (*os.File, error) {
	if p.procRootFile != nil { // TODO (sk): Should we consider refreshing the file descriptor occasionally?
		return p.procRootFile, nil
	}

	f, err := os.Open(p.procRootLoc)
	if err == nil {
		p.procRootFile = f
	}

	return f, err
}

// getActivePIDs retrieves a list of IDs representing actively running processes.
=======
// getActivePIDs retrieves a list of PIDs representing actively running processes.
>>>>>>> 8957e645
func (p *Probe) getActivePIDs() ([]int32, error) {
	procFile, err := p.getRootProcFile()
	if err != nil {
		return nil, err
	}

	fnames, err := procFile.Readdirnames(-1)
	if err != nil {
		return nil, err
	}

	// reset read offset to 0, so next time we could read the whole directory again
	_, err = procFile.Seek(0, 0)
	if err != nil {
		return nil, err
	}

	pids := make([]int32, 0, len(fnames))
	for _, fname := range fnames {
		pid, err := strconv.ParseInt(fname, 10, 32)
		if err != nil { // if not numeric name, just skip
			continue
		}
		pids = append(pids, int32(pid))
	}

	return pids, nil
}

// getCmdline retrieves the command line text from "cmdline" file for a process in procfs
func (p *Probe) getCmdline(pidPath string) []string {
	cmdline, err := ioutil.ReadFile(filepath.Join(pidPath, "cmdline"))
	if err != nil {
		log.Debugf("Unable to read process command line from %s: %s", pidPath, err)
		return nil
	}

	if len(cmdline) == 0 {
		return nil
	}

	return trimAndSplitBytes(cmdline)
}

// parseStatus retrieves status info from "status" file for a process in procfs
func (p *Probe) parseStatus(pidPath string) *statusInfo {
	path := filepath.Join(pidPath, "status")
	var err error

	sInfo := &statusInfo{
		uids:        make([]int32, 0),
		gids:        make([]int32, 0),
		memInfo:     &MemoryInfoStat{},
		ctxSwitches: &NumCtxSwitchesStat{},
	}

	contents, err := ioutil.ReadFile(path)
	if err != nil {
		return sInfo
	}

	index := 0
	for i, r := range contents {
		if r == '\n' {
			p.parseStatusLine(contents[index:i], sInfo)
			index = i + 1
		}
	}

	return sInfo
}

// parseStatusLine takes each line in "status" file and parses info from it
func (p *Probe) parseStatusLine(line []byte, sInfo *statusInfo) {
	for i := range line {
		if i+2 < len(line) && line[i] == ':' && line[i+1] == '\t' {
			key := line[0:i]
			value := line[i+2:]
			p.parseStatusKV(string(key), string(value), sInfo)
			break
		}
	}
}

// parseStatusKV takes tokens parsed from each line in "status" file and populates statusInfo object
func (p *Probe) parseStatusKV(key, value string, sInfo *statusInfo) {
	switch key {
	case "Name":
		sInfo.name = strings.Trim(value, " \t")
	case "State":
		sInfo.status = value[0:1]
	case "Uid":
		sInfo.uids = make([]int32, 0, 4)
		for _, i := range strings.Split(value, "\t") {
			v, err := strconv.ParseInt(i, 10, 32)
			if err == nil {
				sInfo.uids = append(sInfo.uids, int32(v))
			}
		}
	case "Gid":
		sInfo.gids = make([]int32, 0, 4)
		for _, i := range strings.Split(value, "\t") {
			v, err := strconv.ParseInt(i, 10, 32)
			if err == nil {
				sInfo.gids = append(sInfo.gids, int32(v))
			}
		}
	case "Threads":
		v, err := strconv.ParseInt(value, 10, 32)
		if err == nil {
			sInfo.numThreads = int32(v)
		}
	case "voluntary_ctxt_switches":
		v, err := strconv.ParseInt(value, 10, 64)
		if err == nil {
			sInfo.ctxSwitches.Voluntary = v
		}
	case "nonvoluntary_ctxt_switches":
		v, err := strconv.ParseInt(value, 10, 64)
		if err == nil {
			sInfo.ctxSwitches.Involuntary = v
		}
	case "VmRSS":
		value := strings.Trim(value, " kB") // remove last "kB"
		v, err := strconv.ParseUint(value, 10, 64)
		if err == nil {
			sInfo.memInfo.RSS = v * 1024
		}
	case "VmSize":
		value := strings.Trim(value, " kB") // remove last "kB"
		v, err := strconv.ParseUint(value, 10, 64)
		if err == nil {
			sInfo.memInfo.VMS = v * 1024
		}
	case "VmSwap":
		value := strings.Trim(value, " kB") // remove last "kB"
		v, err := strconv.ParseUint(value, 10, 64)
		if err == nil {
			sInfo.memInfo.Swap = v * 1024
		}
	}
}

// trimAndSplitBytes converts the raw command line bytes into a list of strings by trimming and splitting on null bytes
func trimAndSplitBytes(bs []byte) []string {
	var components []string

	// Remove leading null bytes
	i := 0
	for j := 0; j < len(bs); j++ {
		if bs[j] == 0 {
			i++
		} else {
			break
		}
	}

	// Split our stream using the null byte separator
	for j := i; j < len(bs); j++ {
		if bs[j] == 0 {
			components = append(components, string(bs[i:j]))
			i = j + 1

			// If we have successive null bytes, skip them (this will also remove trailing null characters)
			for i < len(bs) && bs[i] == 0 {
				i++
				j++
			}
		}
	}

	// attach the last segment if the string is not ended with null byte
	if i < len(bs) {
		components = append(components, string(bs[i:]))
	}

	return components
}<|MERGE_RESOLUTION|>--- conflicted
+++ resolved
@@ -100,7 +100,6 @@
 	return procsByPID, nil
 }
 
-<<<<<<< HEAD
 func (p *Probe) getRootProcFile() (*os.File, error) {
 	if p.procRootFile != nil { // TODO (sk): Should we consider refreshing the file descriptor occasionally?
 		return p.procRootFile, nil
@@ -114,10 +113,7 @@
 	return f, err
 }
 
-// getActivePIDs retrieves a list of IDs representing actively running processes.
-=======
 // getActivePIDs retrieves a list of PIDs representing actively running processes.
->>>>>>> 8957e645
 func (p *Probe) getActivePIDs() ([]int32, error) {
 	procFile, err := p.getRootProcFile()
 	if err != nil {
