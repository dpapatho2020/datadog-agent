// Unless explicitly stated otherwise all files in this repository are licensed
// under the Apache License Version 2.0.
// This product includes software developed at Datadog (https://www.datadoghq.com/).
// Copyright 2016-2020 Datadog, Inc.

package aggregator

import (
	"expvar"
	"fmt"
	"sort"
	"sync"
	"time"

	"github.com/DataDog/datadog-agent/pkg/serializer/split"
	"github.com/DataDog/datadog-agent/pkg/telemetry"
	"github.com/DataDog/datadog-agent/pkg/util/log"
	"github.com/DataDog/datadog-agent/pkg/version"

	"github.com/DataDog/datadog-agent/pkg/collector/check"
	"github.com/DataDog/datadog-agent/pkg/config"
	"github.com/DataDog/datadog-agent/pkg/metrics"
	"github.com/DataDog/datadog-agent/pkg/serializer"
	"github.com/DataDog/datadog-agent/pkg/status/health"
)

// DefaultFlushInterval aggregator default flush interval
const DefaultFlushInterval = 15 * time.Second // flush interval
const bucketSize = 10                         // fixed for now

// Stats stores a statistic from several past flushes allowing computations like median or percentiles
type Stats struct {
	Flushes    [32]int64 // circular buffer of recent flushes stat
	FlushIndex int       // last flush position in circular buffer
	LastFlush  int64     // most recent flush stat, provided for convenience
	Name       string
	m          sync.Mutex
}

var (
	stateOk    = "ok"
	stateError = "error"
)

func (s *Stats) add(stat int64) {
	s.m.Lock()
	defer s.m.Unlock()

	s.FlushIndex = (s.FlushIndex + 1) % 32
	s.Flushes[s.FlushIndex] = stat
	s.LastFlush = stat
}

func newFlushTimeStats(name string) {
	flushTimeStats[name] = &Stats{Name: name, FlushIndex: -1}
}

func addFlushTime(name string, value int64) {
	flushTimeStats[name].add(value)
}

func newFlushCountStats(name string) {
	flushCountStats[name] = &Stats{Name: name, FlushIndex: -1}
}

func addFlushCount(name string, value int64) {
	flushCountStats[name].add(value)
}

func expStatsMap(statsMap map[string]*Stats) func() interface{} {
	return func() interface{} {
		return statsMap
	}
}

func timeNowNano() float64 {
	return float64(time.Now().UnixNano()) / float64(time.Second) // Unix time with nanosecond precision
}

var (
	aggregatorInstance *BufferedAggregator
	aggregatorInit     sync.Once

	aggregatorExpvars = expvar.NewMap("aggregator")
	flushTimeStats    = make(map[string]*Stats)
	flushCountStats   = make(map[string]*Stats)

	aggregatorSeriesFlushed                    = expvar.Int{}
	aggregatorSeriesFlushErrors                = expvar.Int{}
	aggregatorServiceCheckFlushErrors          = expvar.Int{}
	aggregatorServiceCheckFlushed              = expvar.Int{}
	aggregatorSketchesFlushErrors              = expvar.Int{}
	aggregatorSketchesFlushed                  = expvar.Int{}
	aggregatorEventsFlushErrors                = expvar.Int{}
	aggregatorEventsFlushed                    = expvar.Int{}
	aggregatorNumberOfFlush                    = expvar.Int{}
	aggregatorDogstatsdMetricSample            = expvar.Int{}
	aggregatorChecksMetricSample               = expvar.Int{}
	aggregatorCheckHistogramBucketMetricSample = expvar.Int{}
	aggregatorServiceCheck                     = expvar.Int{}
	aggregatorEvent                            = expvar.Int{}
	aggregatorHostnameUpdate                   = expvar.Int{}

	tlmFlush = telemetry.NewCounter("aggregator", "flush",
		[]string{"type", "state"}, "Count of flush")
	tlmProcessed = telemetry.NewCounter("aggregator", "processed",
		[]string{"type"}, "Amount of metrics/services_checks/events processed by the aggregator")
	tlmHostnameUpdate = telemetry.NewCounter("aggregator", "hostname_update",
		nil, "Count of hostname update")

	// Hold series to be added to aggregated series on each flush
	recurrentSeries     metrics.Series
	recurrentSeriesLock sync.Mutex
)

func init() {
	newFlushTimeStats("ChecksMetricSampleFlushTime")
	newFlushTimeStats("ServiceCheckFlushTime")
	newFlushTimeStats("EventFlushTime")
	newFlushTimeStats("MainFlushTime")
	newFlushTimeStats("MetricSketchFlushTime")
	aggregatorExpvars.Set("Flush", expvar.Func(expStatsMap(flushTimeStats)))

	newFlushCountStats("ServiceChecks")
	newFlushCountStats("Series")
	newFlushCountStats("Events")
	newFlushCountStats("Sketches")
	aggregatorExpvars.Set("FlushCount", expvar.Func(expStatsMap(flushCountStats)))

	aggregatorExpvars.Set("SeriesFlushed", &aggregatorSeriesFlushed)
	aggregatorExpvars.Set("SeriesFlushErrors", &aggregatorSeriesFlushErrors)
	aggregatorExpvars.Set("ServiceCheckFlushErrors", &aggregatorServiceCheckFlushErrors)
	aggregatorExpvars.Set("ServiceCheckFlushed", &aggregatorServiceCheckFlushed)
	aggregatorExpvars.Set("SketchesFlushErrors", &aggregatorSketchesFlushErrors)
	aggregatorExpvars.Set("SketchesFlushed", &aggregatorSketchesFlushed)
	aggregatorExpvars.Set("EventsFlushErrors", &aggregatorEventsFlushErrors)
	aggregatorExpvars.Set("EventsFlushed", &aggregatorEventsFlushed)
	aggregatorExpvars.Set("NumberOfFlush", &aggregatorNumberOfFlush)
	aggregatorExpvars.Set("DogstatsdMetricSample", &aggregatorDogstatsdMetricSample)
	aggregatorExpvars.Set("ChecksMetricSample", &aggregatorChecksMetricSample)
	aggregatorExpvars.Set("ChecksHistogramBucketMetricSample", &aggregatorCheckHistogramBucketMetricSample)
	aggregatorExpvars.Set("ServiceCheck", &aggregatorServiceCheck)
	aggregatorExpvars.Set("Event", &aggregatorEvent)
	aggregatorExpvars.Set("HostnameUpdate", &aggregatorHostnameUpdate)
}

// InitAggregator returns the Singleton instance
func InitAggregator(s serializer.MetricSerializer, metricPool *metrics.MetricSamplePool, hostname, agentName string) *BufferedAggregator {
	return InitAggregatorWithFlushInterval(s, metricPool, hostname, agentName, DefaultFlushInterval)
}

// InitAggregatorWithFlushInterval returns the Singleton instance with a configured flush interval
func InitAggregatorWithFlushInterval(s serializer.MetricSerializer, metricPool *metrics.MetricSamplePool, hostname, agentName string, flushInterval time.Duration) *BufferedAggregator {
	aggregatorInit.Do(func() {
		aggregatorInstance = NewBufferedAggregator(s, metricPool, hostname, agentName, flushInterval)
		go aggregatorInstance.run()
	})

	return aggregatorInstance
}

// SetDefaultAggregator allows to force a custom Aggregator as the default one and run it.
// This is useful for testing or benchmarking.
func SetDefaultAggregator(agg *BufferedAggregator) {
	aggregatorInstance = agg
	go aggregatorInstance.run()
}

// StopDefaultAggregator stops the default aggregator. Based on 'flushData'
// waiting metrics (from checks or closed dogstatsd buckets) will be sent to
// the serializer before stopping.
func StopDefaultAggregator() {
	if aggregatorInstance != nil {
		aggregatorInstance.Stop()
	}
}

// BufferedAggregator aggregates metrics in buckets for dogstatsd Metrics
type BufferedAggregator struct {
	metricPool             *metrics.MetricSamplePool
	bufferedMetricIn       chan []metrics.MetricSample
	bufferedServiceCheckIn chan []*metrics.ServiceCheck
	bufferedEventIn        chan []*metrics.Event

	metricIn       chan *metrics.MetricSample
	eventIn        chan metrics.Event
	serviceCheckIn chan metrics.ServiceCheck

	checkMetricIn          chan senderMetricSample
	checkHistogramBucketIn chan senderHistogramBucket

	statsdSampler      TimeSampler
	checkSamplers      map[check.ID]*CheckSampler
	serviceChecks      metrics.ServiceChecks
	events             metrics.Events
	flushInterval      time.Duration
	mu                 sync.Mutex // to protect the checkSamplers field
	serializer         serializer.MetricSerializer
	hostname           string
	hostnameUpdate     chan string
	hostnameUpdateDone chan struct{}    // signals that the hostname update is finished
	TickerChan         <-chan time.Time // For test/benchmark purposes: it allows the flush to be controlled from the outside
	stopChan           chan struct{}
	health             *health.Handle
	agentName          string // Name of the agent for telemetry metrics (agent / cluster-agent)
}

// NewBufferedAggregator instantiates a BufferedAggregator
func NewBufferedAggregator(s serializer.MetricSerializer, metricPool *metrics.MetricSamplePool, hostname, agentName string, flushInterval time.Duration) *BufferedAggregator {
	aggregator := &BufferedAggregator{
		metricPool:             metricPool,
		bufferedMetricIn:       make(chan []metrics.MetricSample, 100),  // TODO make buffer size configurable
		bufferedServiceCheckIn: make(chan []*metrics.ServiceCheck, 100), // TODO make buffer size configurable
		bufferedEventIn:        make(chan []*metrics.Event, 100),        // TODO make buffer size configurable

		metricIn:       make(chan *metrics.MetricSample, 100), // TODO make buffer size configurable
		serviceCheckIn: make(chan metrics.ServiceCheck, 100),  // TODO make buffer size configurable
		eventIn:        make(chan metrics.Event, 100),         // TODO make buffer size configurable

		checkMetricIn:          make(chan senderMetricSample, 100),    // TODO make buffer size configurable
		checkHistogramBucketIn: make(chan senderHistogramBucket, 100), // TODO make buffer size configurable

		statsdSampler:      *NewTimeSampler(bucketSize),
		checkSamplers:      make(map[check.ID]*CheckSampler),
		flushInterval:      flushInterval,
		serializer:         s,
		hostname:           hostname,
		hostnameUpdate:     make(chan string),
		hostnameUpdateDone: make(chan struct{}),
		stopChan:           make(chan struct{}),
		health:             health.Register("aggregator"),
		agentName:          agentName,
	}

	return aggregator
}

func deduplicateTags(tags []string) []string {
	if len(tags) == 0 {
		return tags
	}
	sort.Strings(tags)

	j := 0
	for i := 1; i < len(tags); i++ {
		if tags[j] == tags[i] {
			continue
		}
		j++
		tags[j] = tags[i]
	}
	return tags[:j+1]
}

// AddRecurrentSeries adds a serie to the series that are sent at every flush
func AddRecurrentSeries(newSerie *metrics.Serie) {
	recurrentSeriesLock.Lock()
	defer recurrentSeriesLock.Unlock()
	recurrentSeries = append(recurrentSeries, newSerie)
}

// IsInputQueueEmpty returns true if every input channel for the aggregator are
// empty. This is mainly useful for tests and benchmark
func (agg *BufferedAggregator) IsInputQueueEmpty() bool {
	if len(agg.checkMetricIn)+len(agg.serviceCheckIn)+len(agg.eventIn)+len(agg.checkHistogramBucketIn) == 0 {
		return true
	}
	return false
}

// GetChannels returns a channel which can be subsequently used to send MetricSamples, Event or ServiceCheck
func (agg *BufferedAggregator) GetChannels() (chan *metrics.MetricSample, chan metrics.Event, chan metrics.ServiceCheck) {
	return agg.metricIn, agg.eventIn, agg.serviceCheckIn
}

// GetBufferedChannels returns a channel which can be subsequently used to send MetricSamples, Event or ServiceCheck
func (agg *BufferedAggregator) GetBufferedChannels() (chan []metrics.MetricSample, chan []*metrics.Event, chan []*metrics.ServiceCheck) {
	return agg.bufferedMetricIn, agg.bufferedEventIn, agg.bufferedServiceCheckIn
}

// SetHostname sets the hostname that the aggregator uses by default on all the data it sends
// Blocks until the main aggregator goroutine has finished handling the update
func (agg *BufferedAggregator) SetHostname(hostname string) {
	agg.hostnameUpdate <- hostname
	<-agg.hostnameUpdateDone
}

// AddAgentStartupTelemetry adds a startup event and count to be sent on the next flush
func (agg *BufferedAggregator) AddAgentStartupTelemetry(agentVersion string) {
	metric := &metrics.MetricSample{
		Name:       fmt.Sprintf("datadog.%s.started", agg.agentName),
		Value:      1,
		Tags:       []string{fmt.Sprintf("version:%s", version.AgentVersion)},
		Host:       agg.hostname,
		Mtype:      metrics.CountType,
		SampleRate: 1,
		Timestamp:  0,
	}
	agg.metricIn <- metric
	if agg.hostname != "" {
		// Send startup event only when we have a valid hostname
		agg.eventIn <- metrics.Event{
			Text:           fmt.Sprintf("Version %s", agentVersion),
			SourceTypeName: "System",
			Host:           agg.hostname,
			EventType:      "Agent Startup",
		}
	}
}

func (agg *BufferedAggregator) registerSender(id check.ID) error {
	agg.mu.Lock()
	defer agg.mu.Unlock()
	if _, ok := agg.checkSamplers[id]; ok {
		return fmt.Errorf("Sender with ID '%s' has already been registered, will use existing sampler", id)
	}
	agg.checkSamplers[id] = newCheckSampler()
	return nil
}

func (agg *BufferedAggregator) deregisterSender(id check.ID) {
	agg.mu.Lock()
	delete(agg.checkSamplers, id)
	agg.mu.Unlock()
}

func (agg *BufferedAggregator) handleSenderSample(ss senderMetricSample) {
	agg.mu.Lock()
	defer agg.mu.Unlock()

	if checkSampler, ok := agg.checkSamplers[ss.id]; ok {
		if ss.commit {
			checkSampler.commit(timeNowNano())
		} else {
			ss.metricSample.Tags = deduplicateTags(ss.metricSample.Tags)
			checkSampler.addSample(ss.metricSample)
		}
	} else {
		log.Debugf("CheckSampler with ID '%s' doesn't exist, can't handle senderMetricSample", ss.id)
	}
}

func (agg *BufferedAggregator) handleSenderBucket(checkBucket senderHistogramBucket) {
	agg.mu.Lock()
	defer agg.mu.Unlock()

	if checkSampler, ok := agg.checkSamplers[checkBucket.id]; ok {
		checkBucket.bucket.Tags = deduplicateTags(checkBucket.bucket.Tags)
		checkSampler.addBucket(checkBucket.bucket)
	} else {
		log.Debugf("CheckSampler with ID '%s' doesn't exist, can't handle histogram bucket", checkBucket.id)
	}
}

// addServiceCheck adds the service check to the slice of current service checks
func (agg *BufferedAggregator) addServiceCheck(sc metrics.ServiceCheck) {
	if sc.Ts == 0 {
		sc.Ts = time.Now().Unix()
	}
	sc.Tags = deduplicateTags(sc.Tags)

	agg.serviceChecks = append(agg.serviceChecks, &sc)
}

// addEvent adds the event to the slice of current events
func (agg *BufferedAggregator) addEvent(e metrics.Event) {
	if e.Ts == 0 {
		e.Ts = time.Now().Unix()
	}
	e.Tags = deduplicateTags(e.Tags)

	agg.events = append(agg.events, &e)
}

// addSample adds the metric sample
func (agg *BufferedAggregator) addSample(metricSample *metrics.MetricSample, timestamp float64) {
	metricSample.Tags = deduplicateTags(metricSample.Tags)
	agg.statsdSampler.addSample(metricSample, timestamp)
}

// GetSeriesAndSketches grabs all the series & sketches from the queue and clears the queue
func (agg *BufferedAggregator) GetSeriesAndSketches() (metrics.Series, metrics.SketchSeriesList) {
	agg.mu.Lock()
	series, sketches := agg.statsdSampler.flush(timeNowNano())

	for _, checkSampler := range agg.checkSamplers {
		s, sk := checkSampler.flush()
		series = append(series, s...)
		sketches = append(sketches, sk...)
	}
	agg.mu.Unlock()
	return series, sketches
}

func (agg *BufferedAggregator) pushSketches(start time.Time, sketches metrics.SketchSeriesList) {
	log.Debugf("Flushing %d sketches to the forwarder", len(sketches))
	err := agg.serializer.SendSketch(sketches)
	state := stateOk
	if err != nil {
		log.Warnf("Error flushing sketch: %v", err)
		aggregatorSketchesFlushErrors.Add(1)
		state = stateError
	}
	addFlushTime("MetricSketchFlushTime", int64(time.Since(start)))
	aggregatorSketchesFlushed.Add(int64(len(sketches)))
	tlmFlush.Add(float64(len(sketches)), "sketches", state)
}

func (agg *BufferedAggregator) pushSeries(start time.Time, series metrics.Series) {
	log.Debugf("Flushing %d series to the forwarder", len(series))
	err := agg.serializer.SendSeries(series)
	state := stateOk
	if err != nil {
		log.Warnf("Error flushing series: %v", err)
		aggregatorSeriesFlushErrors.Add(1)
		state = stateError
	}
	addFlushTime("ChecksMetricSampleFlushTime", int64(time.Since(start)))
	aggregatorSeriesFlushed.Add(int64(len(series)))
	tlmFlush.Add(float64(len(series)), "series", state)
}

func (agg *BufferedAggregator) sendSeries(start time.Time, series metrics.Series, waitForSerializer bool) {
	recurrentSeriesLock.Lock()
	// Adding recurrentSeries to the flushed ones
	for _, extra := range recurrentSeries {
		if extra.Host == "" {
			extra.Host = agg.hostname
		}
		if extra.SourceTypeName == "" {
			extra.SourceTypeName = "System"
		}

		newSerie := &metrics.Serie{
			Name:           extra.Name,
			Tags:           extra.Tags,
			Host:           extra.Host,
			MType:          extra.MType,
			SourceTypeName: extra.SourceTypeName,
		}

		// Updating Ts for every points
		updatedPoints := []metrics.Point{}
		for _, point := range extra.Points {
			updatedPoints = append(updatedPoints,
				metrics.Point{
					Value: point.Value,
					Ts:    float64(start.Unix()),
				})
		}
		newSerie.Points = updatedPoints
		series = append(series, newSerie)
	}
	recurrentSeriesLock.Unlock()

	// Send along a metric that showcases that this Agent is running (internally, in backend,
	// a `datadog.`-prefixed metric allows identifying this host as an Agent host, used for dogbone icon)
	series = append(series, &metrics.Serie{
		Name:           fmt.Sprintf("datadog.%s.running", agg.agentName),
		Points:         []metrics.Point{{Value: 1, Ts: float64(start.Unix())}},
		Tags:           []string{fmt.Sprintf("version:%s", version.AgentVersion)},
		Host:           agg.hostname,
		MType:          metrics.APIGaugeType,
		SourceTypeName: "System",
	})

	// Send along a metric that counts the number of times we dropped some payloads because we couldn't split them.
	series = append(series, &metrics.Serie{
		Name:           fmt.Sprintf("n_o_i_n_d_e_x.datadog.%s.payload.dropped", agg.agentName),
		Points:         []metrics.Point{{Value: float64(split.GetPayloadDrops()), Ts: float64(start.Unix())}},
		Host:           agg.hostname,
		MType:          metrics.APIGaugeType,
		SourceTypeName: "System",
	})

	addFlushCount("Series", int64(len(series)))

	// For debug purposes print out all metrics/tag combinations
	if config.Datadog.GetBool("log_payloads") {
		log.Debug("Flushing the following metrics:")
		for _, serie := range series {
			log.Debugf("%s", serie)
		}
	}

	if waitForSerializer {
		agg.pushSeries(start, series)
	} else {
		go agg.pushSeries(start, series)
	}
}

func (agg *BufferedAggregator) sendSketches(start time.Time, sketches metrics.SketchSeriesList, waitForSerializer bool) {
	// Serialize and forward sketches in a separate goroutine
	addFlushCount("Sketches", int64(len(sketches)))
	if len(sketches) != 0 {
		if waitForSerializer {
			agg.pushSketches(start, sketches)
		} else {
			go agg.pushSketches(start, sketches)
		}
	}
}

func (agg *BufferedAggregator) flushSeriesAndSketches(start time.Time, waitForSerializer bool) {
	series, sketches := agg.GetSeriesAndSketches()

	agg.sendSketches(start, sketches, waitForSerializer)
	agg.sendSeries(start, series, waitForSerializer)
}

// GetServiceChecks grabs all the service checks from the queue and clears the queue
func (agg *BufferedAggregator) GetServiceChecks() metrics.ServiceChecks {
	agg.mu.Lock()
	defer agg.mu.Unlock()
	// Clear the current service check slice
	serviceChecks := agg.serviceChecks
	agg.serviceChecks = nil
	return serviceChecks
}

func (agg *BufferedAggregator) sendServiceChecks(start time.Time, serviceChecks metrics.ServiceChecks) {
	log.Debugf("Flushing %d service checks to the forwarder", len(serviceChecks))
	state := stateOk
	if err := agg.serializer.SendServiceChecks(serviceChecks); err != nil {
		log.Warnf("Error flushing service checks: %v", err)
		aggregatorServiceCheckFlushErrors.Add(1)
		state = stateError
	}
	addFlushTime("ServiceCheckFlushTime", int64(time.Since(start)))
	aggregatorServiceCheckFlushed.Add(int64(len(serviceChecks)))
	tlmFlush.Add(float64(len(serviceChecks)), "service_checks", state)
}

func (agg *BufferedAggregator) flushServiceChecks(start time.Time, waitForSerializer bool) {
	// Add a simple service check for the Agent status
	agg.addServiceCheck(metrics.ServiceCheck{
		CheckName: "datadog.agent.up",
		Status:    metrics.ServiceCheckOK,
		Host:      agg.hostname,
	})

	serviceChecks := agg.GetServiceChecks()
	addFlushCount("ServiceChecks", int64(len(serviceChecks)))

	// For debug purposes print out all serviceCheck/tag combinations
	if config.Datadog.GetBool("log_payloads") {
		log.Debug("Flushing the following Service Checks:")
		for _, sc := range serviceChecks {
			log.Debugf("%s", sc)
		}
	}

	if waitForSerializer {
		agg.sendServiceChecks(start, serviceChecks)
	} else {
		go agg.sendServiceChecks(start, serviceChecks)
	}
}

// GetEvents grabs the events from the queue and clears it
func (agg *BufferedAggregator) GetEvents() metrics.Events {
	agg.mu.Lock()
	defer agg.mu.Unlock()
	events := agg.events
	agg.events = nil
	return events
}

func (agg *BufferedAggregator) sendEvents(start time.Time, events metrics.Events) {
	log.Debugf("Flushing %d events to the forwarder", len(events))
	err := agg.serializer.SendEvents(events)
	state := stateOk
	if err != nil {
		log.Warnf("Error flushing events: %v", err)
		aggregatorEventsFlushErrors.Add(1)
		state = stateError
	}
	addFlushTime("EventFlushTime", int64(time.Since(start)))
	aggregatorEventsFlushed.Add(int64(len(events)))
	tlmFlush.Add(float64(len(events)), "events", state)
}

// flushEvents serializes and forwards events in a separate goroutine
func (agg *BufferedAggregator) flushEvents(start time.Time, waitForSerializer bool) {
	// Serialize and forward in a separate goroutine
	events := agg.GetEvents()
	if len(events) == 0 {
		return
	}
	addFlushCount("Events", int64(len(events)))

	// For debug purposes print out all Event/tag combinations
	if config.Datadog.GetBool("log_payloads") {
		log.Debug("Flushing the following Events:")
		for _, event := range events {
			log.Debugf("%s", event)
		}
	}

	if waitForSerializer {
		agg.sendEvents(start, events)
	} else {
		go agg.sendEvents(start, events)
	}
}

func (agg *BufferedAggregator) flush(start time.Time, waitForSerializer bool) {
	agg.flushSeriesAndSketches(start, waitForSerializer)
	agg.flushServiceChecks(start, waitForSerializer)
	agg.flushEvents(start, waitForSerializer)
}

// Stop stops the aggregator. Based on 'flushData' waiting metrics (from checks
// or closed dogstatsd buckets) will be sent to the serializer before stopping.
func (agg *BufferedAggregator) Stop() {
	agg.stopChan <- struct{}{}

	timeout := config.Datadog.GetDuration("aggregator_stop_timeout") * time.Second
	if timeout > 0 {
		done := make(chan struct{})
		go func() {
			agg.flush(time.Now(), true)
			done <- struct{}{}
		}()

		select {
		case <-done:
		case <-time.After(timeout):
			log.Errorf("flushing data after stop timed out")
		}
	}

}

func (agg *BufferedAggregator) run() {
	if agg.TickerChan == nil {
		flushPeriod := agg.flushInterval
		agg.TickerChan = time.NewTicker(flushPeriod).C
	}
	for {
		select {
		case <-agg.stopChan:
			log.Info("Stopping aggregator")
			return
		case <-agg.health.C:
		case <-agg.TickerChan:
			start := time.Now()
			agg.flush(start, false)
			addFlushTime("MainFlushTime", int64(time.Since(start)))
			aggregatorNumberOfFlush.Add(1)
		case checkMetric := <-agg.checkMetricIn:
			aggregatorChecksMetricSample.Add(1)
			tlmProcessed.Inc("metrics")
			agg.handleSenderSample(checkMetric)
		case checkHistogramBucket := <-agg.checkHistogramBucketIn:
			aggregatorCheckHistogramBucketMetricSample.Add(1)
			tlmProcessed.Inc("histogram_bucket")
			agg.handleSenderBucket(checkHistogramBucket)
		case metric := <-agg.metricIn:
			aggregatorDogstatsdMetricSample.Add(1)
			tlmProcessed.Inc("dogstatsd_metrics")
			agg.addSample(metric, timeNowNano())
		case event := <-agg.eventIn:
			aggregatorEvent.Add(1)
			tlmProcessed.Inc("events")
			agg.addEvent(event)
		case serviceCheck := <-agg.serviceCheckIn:
			aggregatorServiceCheck.Add(1)
			tlmProcessed.Inc("service_checks")
			agg.addServiceCheck(serviceCheck)
		case metrics := <-agg.bufferedMetricIn:
			aggregatorDogstatsdMetricSample.Add(int64(len(metrics)))
<<<<<<< HEAD
			tlmProcessed.Add(float64(len(metrics)), "dogstatsd_metrics")
			for _, sample := range metrics {
				agg.addSample(sample, timeNowNano())
=======
			for i := 0; i < len(metrics); i++ {
				agg.addSample(&metrics[i], timeNowNano())
>>>>>>> 13e54f63
			}
			agg.metricPool.PutBatch(metrics)
		case serviceChecks := <-agg.bufferedServiceCheckIn:
			aggregatorServiceCheck.Add(int64(len(serviceChecks)))
			tlmProcessed.Add(float64(len(serviceChecks)), "service_checks")
			for _, serviceCheck := range serviceChecks {
				agg.addServiceCheck(*serviceCheck)
			}
		case events := <-agg.bufferedEventIn:
			aggregatorEvent.Add(int64(len(events)))
			tlmProcessed.Add(float64(len(events)), "events")
			for _, event := range events {
				agg.addEvent(*event)
			}
		case h := <-agg.hostnameUpdate:
			aggregatorHostnameUpdate.Add(1)
			tlmHostnameUpdate.Inc()
			agg.hostname = h
			changeAllSendersDefaultHostname(h)
			agg.hostnameUpdateDone <- struct{}{}
		}
	}
}<|MERGE_RESOLUTION|>--- conflicted
+++ resolved
@@ -671,14 +671,9 @@
 			agg.addServiceCheck(serviceCheck)
 		case metrics := <-agg.bufferedMetricIn:
 			aggregatorDogstatsdMetricSample.Add(int64(len(metrics)))
-<<<<<<< HEAD
 			tlmProcessed.Add(float64(len(metrics)), "dogstatsd_metrics")
-			for _, sample := range metrics {
-				agg.addSample(sample, timeNowNano())
-=======
 			for i := 0; i < len(metrics); i++ {
 				agg.addSample(&metrics[i], timeNowNano())
->>>>>>> 13e54f63
 			}
 			agg.metricPool.PutBatch(metrics)
 		case serviceChecks := <-agg.bufferedServiceCheckIn:
