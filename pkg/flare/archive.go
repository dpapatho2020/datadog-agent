// Unless explicitly stated otherwise all files in this repository are licensed
// under the Apache License Version 2.0.
// This product includes software developed at Datadog (https://www.datadoghq.com/).
// Copyright 2016-2020 Datadog, Inc.

package flare

import (
	"bufio"
	"bytes"
	"context"
	"crypto/rand"
	"encoding/hex"
	"encoding/json"
	"expvar"
	"fmt"
	"io"
	"io/ioutil"
	"net/http"
	"os"
	"path/filepath"
	"regexp"
	"sort"
	"strings"
	"time"

	"github.com/DataDog/datadog-agent/pkg/api/security"
	apiutil "github.com/DataDog/datadog-agent/pkg/api/util"
	"github.com/DataDog/datadog-agent/pkg/config"
	"github.com/DataDog/datadog-agent/pkg/diagnose"
	"github.com/DataDog/datadog-agent/pkg/secrets"
	"github.com/DataDog/datadog-agent/pkg/status"
	"github.com/DataDog/datadog-agent/pkg/status/health"
	"github.com/DataDog/datadog-agent/pkg/util"
	"github.com/DataDog/datadog-agent/pkg/util/log"

	"github.com/mholt/archiver"
	"gopkg.in/yaml.v2"
)

const (
	routineDumpFilename = "go-routine-dump.log"

	// Maximum size for the root directory name
	directoryNameMaxSize = 32
)

var (
	pprofURL = fmt.Sprintf("http://127.0.0.1:%s/debug/pprof/goroutine?debug=2",
		config.Datadog.GetString("expvar_port"))
	telemetryURL = fmt.Sprintf("http://127.0.0.1:%s/telemetry",
		config.Datadog.GetString("expvar_port"))

	// Match .yaml and .yml to ship configuration files in the flare.
	cnfFileExtRx = regexp.MustCompile(`(?i)\.ya?ml`)

	// Filter to clean the directory name from invalid file name characters
	directoryNameFilter = regexp.MustCompile(`[^a-zA-Z0-9_-]+`)

	// Match other services api keys
	// It is a best effort to match the api key field without matching our
	// own already redacted (we don't want to match: **************************abcde)
	// Basically we allow many special chars while forbidding *
	otherAPIKeysRx       = regexp.MustCompile(`api_key\s*:\s*[a-zA-Z0-9\\\/\^\]\[\(\){}!|%:;"~><=#@$_\-\+]+`)
	otherAPIKeysReplacer = log.Replacer{
		Regex: otherAPIKeysRx,
		ReplFunc: func(b []byte) []byte {
			return []byte("api_key: ********")
		},
	}
)

// SearchPaths is just an alias for a map of strings
type SearchPaths map[string]string

// permissionsInfos holds permissions info about the files shipped
// in the flare.
// The key is the filepath of the file.
type permissionsInfos map[string]filePermsInfo

type filePermsInfo struct {
	mode  os.FileMode
	owner string
	group string
}

// ProfileData maps (pprof) profile names to the profile data.
type ProfileData map[string][]byte

// CreatePerformanceProfile adds a set of heap and CPU profiles into target, using cpusec as the CPU
// profile duration, debugURL as the target URL for fetching the profiles and prefix as a prefix for
// naming them inside target.
//
// It is accepted to pass a nil target.
func CreatePerformanceProfile(prefix, debugURL string, cpusec int, target *ProfileData) error {
	c := apiutil.GetClient(false)
	if *target == nil {
		*target = make(ProfileData)
	}
	for _, prof := range []struct{ Name, URL string }{
		{
			// 1st heap profile
			Name: prefix + "-1st-heap.pprof",
			URL:  debugURL + "/heap",
		},
		{
			// CPU profile
			Name: prefix + "-cpu.pprof",
			URL:  fmt.Sprintf("%s/profile?seconds=%d", debugURL, cpusec),
		},
		{
			// 2nd heap profile
			Name: prefix + "-2nd-heap.pprof",
			URL:  debugURL + "/heap",
		},
	} {
		b, err := apiutil.DoGet(c, prof.URL)
		if err != nil {
			return err
		}
		(*target)[prof.Name] = b
	}
	return nil
}

// CreateArchive packages up the files
<<<<<<< HEAD
func CreateArchive(local bool, distPath, pyChecksPath, logFilePath string, profile *Profile) (string, error) {
	zipFilePath := GetArchivePath()
=======
func CreateArchive(local bool, distPath, pyChecksPath, logFilePath string, pdata ProfileData) (string, error) {
	zipFilePath := getArchivePath()
>>>>>>> 97e2b817
	confSearchPaths := SearchPaths{
		"":        config.Datadog.GetString("confd_path"),
		"dist":    filepath.Join(distPath, "conf.d"),
		"checksd": pyChecksPath,
	}
	return createArchive(confSearchPaths, local, zipFilePath, logFilePath, pdata)
}

<<<<<<< HEAD
func createArchive(confSearchPaths SearchPaths, local bool, zipFilePath, logFilePath string, profile *Profile) (string, error) {
	tempDir, err := CreateTempDir()
=======
func createArchive(confSearchPaths SearchPaths, local bool, zipFilePath, logFilePath string, pdata ProfileData) (string, error) {
	tempDir, err := createTempDir()
>>>>>>> 97e2b817
	if err != nil {
		return "", err
	}
	defer os.RemoveAll(tempDir)

	// Get hostname, if there's an error in getting the hostname,
	// set the hostname to unknown
	hostname, err := util.GetHostname()
	if err != nil {
		hostname = "unknown"
	}

	hostname = cleanDirectoryName(hostname)

	permsInfos := make(permissionsInfos)

	if local {
		err = writeLocal(tempDir, hostname)
		if err != nil {
			return "", err
		}
		// Can't reach the agent, mention it in those two files
		err = writeStatusFile(tempDir, hostname, []byte("unable to get the status of the agent, is it running?"))
		if err != nil {
			return "", err
		}
		err = writeConfigCheck(tempDir, hostname, []byte("unable to get loaded checks config, is the agent running?"))
		if err != nil {
			return "", err
		}
	} else {
		// Status informations are available, zip them up as the agent is running.
		err = zipStatusFile(tempDir, hostname)
		if err != nil {
			log.Errorf("Could not zip status: %s", err)
		}

		err = zipConfigCheck(tempDir, hostname)
		if err != nil {
			log.Errorf("Could not zip config check: %s", err)
		}

		err = zipTaggerList(tempDir, hostname)
		if err != nil {
			log.Errorf("Could not zip tagger list: %s", err)
		}
	}

	// auth token permissions info (only if existing)
	if _, err = os.Stat(security.GetAuthTokenFilepath()); err == nil && !os.IsNotExist(err) {
		permsInfos.add(security.GetAuthTokenFilepath())
	}

	err = zipConfigFiles(tempDir, hostname, confSearchPaths, permsInfos)
	if err != nil {
		log.Errorf("Could not zip config: %s", err)
	}

	err = zipExpVar(tempDir, hostname)
	if err != nil {
		log.Errorf("Could not zip exp var: %s", err)
	}

	if config.Datadog.GetBool("system_probe_config.enabled") {
		err = zipSystemProbeStats(tempDir, hostname)
		if err != nil {
			log.Errorf("Could not zip system probe exp var stats: %s", err)
		}
	}

	err = zipDiagnose(tempDir, hostname)
	if err != nil {
		log.Errorf("Could not zip diagnose: %s", err)
	}

	err = zipRegistryJSON(tempDir, hostname)
	if err != nil {
		log.Warnf("Could not zip registry.json: %s", err)
	}

	err = zipVersionHistory(tempDir, hostname)
	if err != nil {
		log.Errorf("Could not zip version-history.json: %s", err)
	}

	err = zipSecrets(tempDir, hostname)
	if err != nil {
		log.Errorf("Could not zip secrets: %s", err)
	}

	err = zipEnvvars(tempDir, hostname)
	if err != nil {
		log.Errorf("Could not zip env vars: %s", err)
	}

	err = zipHealth(tempDir, hostname)
	if err != nil {
		log.Errorf("Could not zip health check: %s", err)
	}

	if config.Datadog.GetBool("telemetry.enabled") {
		err = zipTelemetry(tempDir, hostname)
		if err != nil {
			log.Errorf("Could not collect telemetry metrics: %s", err)
		}
	}

	err = zipStackTraces(tempDir, hostname)
	if err != nil {
		log.Errorf("Could not collect go routine stack traces: %s", err)
	}

	if config.IsContainerized() {
		err = zipDockerSelfInspect(tempDir, hostname)
		if err != nil {
			log.Errorf("Could not zip docker inspect: %s", err)
		}
	}

	err = zipDockerPs(tempDir, hostname)
	if err != nil {
		log.Errorf("Could not zip docker ps: %s", err)
	}

	err = zipTypeperfData(tempDir, hostname)
	if err != nil {
		log.Errorf("Could not write typeperf data: %s", err)
	}

	err = zipCounterStrings(tempDir, hostname)
	if err != nil {
		log.Errorf("Could not write counter strings: %s", err)
	}

	err = zipWindowsEventLogs(tempDir, hostname)
	if err != nil {
		log.Errorf("Could not export Windows event logs: %s", err)
	}

	// force a log flush before zipping them
	log.Flush()
	err = zipLogFiles(tempDir, hostname, logFilePath, permsInfos)
	if err != nil {
		log.Errorf("Could not zip logs: %s", err)
	}

	err = zipInstallInfo(tempDir, hostname)
	if err != nil {
		log.Errorf("Could not zip install_info: %s", err)
	}

	if pdata != nil {
		err = zipPerformanceProfile(tempDir, hostname, pdata)
		if err != nil {
			log.Errorf("Could not zip performance profile: %s", err)
		}
	}

	// gets files infos and write the permissions.log file
	if err := permsInfos.commit(tempDir, hostname, os.ModePerm); err != nil {
		log.Errorf("Could not write permissions.log file: %s", err)
	}

	err = archiver.Zip.Make(zipFilePath, []string{filepath.Join(tempDir, hostname)})
	if err != nil {
		return "", err
	}

	return zipFilePath, nil
}

// CrateTempDir created a temporary directory
func CreateTempDir() (string, error) {
	b := make([]byte, 10)
	_, err := rand.Read(b)
	if err != nil {
		return "", err
	}

	dirName := hex.EncodeToString(b)
	return ioutil.TempDir("", dirName)
}
func zipStatusFile(tempDir, hostname string) error {
	// Grab the status
	s, err := status.GetAndFormatStatus()
	if err != nil {
		return err
	}
	return writeStatusFile(tempDir, hostname, s)
}

func writeStatusFile(tempDir, hostname string, data []byte) error {
	f := filepath.Join(tempDir, hostname, "status.log")
	err := ensureParentDirsExist(f)
	if err != nil {
		return err
	}

	w, err := newRedactingWriter(f, os.ModePerm, true)
	if err != nil {
		return err
	}
	defer w.Close()

	_, err = w.Write(data)
	return err
}

func addParentPerms(dirPath string, permsInfos permissionsInfos) {
	parent := filepath.Dir(dirPath)

	// We do not enter the loop when `filepath.Dir` returns ".", meaning an empty directory was passed.
	for parent != "." {
		if len(filepath.Dir(parent)) == len(parent) {
			permsInfos.add(parent)
			break
		}

		permsInfos.add(parent)
		parent = filepath.Dir(parent)
	}
}

func zipLogFiles(tempDir, hostname, logFilePath string, permsInfos permissionsInfos) error {
	logFileDir := filepath.Dir(logFilePath)

	err := filepath.Walk(logFileDir, func(src string, f os.FileInfo, err error) error {
		if f == nil {
			return nil
		}
		if f.IsDir() {
			return nil
		}

		if filepath.Ext(f.Name()) == ".log" || getFirstSuffix(f.Name()) == ".log" {
			dst := filepath.Join(tempDir, hostname, "logs", f.Name())

			if permsInfos != nil {
				permsInfos.add(src)
			}

			return util.CopyFileAll(src, dst)
		}
		return nil
	})

	// The permsInfos map is empty when we cannot read the auth token.
	if len(permsInfos) != 0 {
		// Force path to be absolute for getting parent permissions.
		absPath, err := filepath.Abs(logFileDir)
		if err != nil {
			log.Errorf("Error while getting absolute file path for parent directory: %v", err)
		}
		addParentPerms(absPath, permsInfos)
	}

	return err
}

func zipExpVar(tempDir, hostname string) error {
	var variables = make(map[string]interface{})
	expvar.Do(func(kv expvar.KeyValue) {
		var variable = make(map[string]interface{})
		json.Unmarshal([]byte(kv.Value.String()), &variable) //nolint:errcheck
		variables[kv.Key] = variable
	})

	// The callback above cannot return an error.
	// In order to properly ensure error checking,
	// it needs to be done in its own loop
	for key, value := range variables {
		yamlValue, err := yaml.Marshal(value)
		if err != nil {
			return err
		}

		f := filepath.Join(tempDir, hostname, "expvar", key)
		err = ensureParentDirsExist(f)
		if err != nil {
			return err
		}

		w, err := newRedactingWriter(f, os.ModePerm, true)
		if err != nil {
			return err
		}
		defer w.Close()

		_, err = w.Write(yamlValue)
		if err != nil {
			return err
		}
	}

	apmPort := "8126"
	if config.Datadog.IsSet("apm_config.receiver_port") {
		apmPort = config.Datadog.GetString("apm_config.receiver_port")
	}
	f := filepath.Join(tempDir, hostname, "expvar", "trace-agent")
	w, err := newRedactingWriter(f, os.ModePerm, true)
	if err != nil {
		return err
	}
	defer w.Close()
	resp, err := http.Get(fmt.Sprintf("http://127.0.0.1:%s/debug/vars", apmPort))
	if err != nil {
		_, err := w.Write([]byte(fmt.Sprintf("Error retrieving vars: %v", err)))
		return err
	}
	defer resp.Body.Close()
	if resp.StatusCode != http.StatusOK {
		slurp, err := ioutil.ReadAll(resp.Body)
		if err != nil {
			return err
		}
		_, err = w.Write([]byte(fmt.Sprintf("Got response %s from /debug/vars:\n%s", resp.Status, string(slurp))))
		return err
	}
	var all map[string]interface{}
	if err := json.NewDecoder(resp.Body).Decode(&all); err != nil {
		return fmt.Errorf("error decoding trace-agent /debug/vars response: %v", err)
	}
	v, err := yaml.Marshal(all)
	if err != nil {
		return err
	}
	_, err = w.Write(v)
	return err
}

func zipSystemProbeStats(tempDir, hostname string) error {
	sysProbeStats := status.GetSystemProbeStats(config.Datadog.GetString("system_probe_config.sysprobe_socket"))
	sysProbeFile := filepath.Join(tempDir, hostname, "expvar", "system-probe")
	sysProbeWriter, err := newRedactingWriter(sysProbeFile, os.ModePerm, true)
	if err != nil {
		return err
	}
	defer sysProbeWriter.Close()

	sysProbeBuf, err := yaml.Marshal(sysProbeStats)
	if err != nil {
		return err
	}
	_, err = sysProbeWriter.Write(sysProbeBuf)
	return err
}

func zipConfigFiles(tempDir, hostname string, confSearchPaths SearchPaths, permsInfos permissionsInfos) error {
	c, err := yaml.Marshal(config.Datadog.AllSettings())
	if err != nil {
		return err
	}

	f := filepath.Join(tempDir, hostname, "runtime_config_dump.yaml")
	err = ensureParentDirsExist(f)
	if err != nil {
		return err
	}

	w, err := newRedactingWriter(f, os.ModePerm, true)
	if err != nil {
		return err
	}
	defer w.Close()

	_, err = w.Write(c)
	if err != nil {
		return err
	}

	err = walkConfigFilePaths(tempDir, hostname, confSearchPaths, permsInfos)
	if err != nil {
		return err
	}

	if config.Datadog.ConfigFileUsed() != "" {
		// zip up the config file that was actually used, if one exists
		filePath := config.Datadog.ConfigFileUsed()
		if err = createConfigFiles(filePath, tempDir, hostname, permsInfos); err != nil {
			return err
		}
		// figure out system-probe file path based on main config path,
		// and use best effort to include system-probe.yaml to the flare
		systemProbePath := getSystemProbePath(filePath)
		if systemErr := createConfigFiles(systemProbePath, tempDir, hostname, permsInfos); systemErr != nil {
			log.Warnf("could not zip system-probe.yaml, system-probe might not be configured, or is in a different directory with datadog.yaml: %s", systemErr)
		}
	}

	return err
}

func zipSecrets(tempDir, hostname string) error {
	var b bytes.Buffer

	writer := bufio.NewWriter(&b)
	info, err := secrets.GetDebugInfo()
	if err != nil {
		fmt.Fprintf(writer, "%s", err)
	} else {
		info.Print(writer)
	}
	writer.Flush()

	f := filepath.Join(tempDir, hostname, "secrets.log")
	err = ensureParentDirsExist(f)
	if err != nil {
		return err
	}

	w, err := newRedactingWriter(f, os.ModePerm, true)
	if err != nil {
		return err
	}
	defer w.Close()

	_, err = w.Write(b.Bytes())
	return err
}

func zipDiagnose(tempDir, hostname string) error {
	var b bytes.Buffer

	writer := bufio.NewWriter(&b)
	diagnose.RunAll(writer) //nolint:errcheck
	writer.Flush()

	f := filepath.Join(tempDir, hostname, "diagnose.log")
	err := ensureParentDirsExist(f)
	if err != nil {
		return err
	}

	w, err := newRedactingWriter(f, os.ModePerm, true)
	if err != nil {
		return err
	}
	defer w.Close()

	_, err = w.Write(b.Bytes())
	return err
}

func zipRegistryJSON(tempDir, hostname string) error {
	originalPath := filepath.Join(config.Datadog.GetString("logs_config.run_path"), "registry.json")
	original, err := os.Open(originalPath)
	if err != nil {
		return err
	}
	defer original.Close()

	zippedPath := filepath.Join(tempDir, hostname, "registry.json")
	err = ensureParentDirsExist(zippedPath)
	if err != nil {
		return err
	}

	zipped, err := os.OpenFile(zippedPath, os.O_RDWR|os.O_CREATE, os.ModePerm)
	if err != nil {
		return err
	}
	defer zipped.Close()

	_, err = io.Copy(zipped, original)
	return err
}

func zipVersionHistory(tempDir, hostname string) error {
	originalPath := filepath.Join(config.Datadog.GetString("run_path"), "version-history.json")
	original, err := os.Open(originalPath)
	if err != nil {
		return err
	}
	defer original.Close()

	zippedPath := filepath.Join(tempDir, hostname, "version-history.json")
	err = ensureParentDirsExist(zippedPath)
	if err != nil {
		return err
	}

	zipped, err := os.OpenFile(zippedPath, os.O_RDWR|os.O_CREATE, os.ModePerm)
	if err != nil {
		return err
	}
	defer zipped.Close()

	_, err = io.Copy(zipped, original)
	return err
}

func zipConfigCheck(tempDir, hostname string) error {
	var b bytes.Buffer

	writer := bufio.NewWriter(&b)
	GetConfigCheck(writer, true) //nolint:errcheck
	writer.Flush()

	return writeConfigCheck(tempDir, hostname, b.Bytes())
}

func writeConfigCheck(tempDir, hostname string, data []byte) error {
	f := filepath.Join(tempDir, hostname, "config-check.log")
	err := ensureParentDirsExist(f)
	if err != nil {
		return err
	}

	w, err := newRedactingWriter(f, os.ModePerm, true)
	if err != nil {
		return err
	}
	defer w.Close()

	_, err = w.Write(data)
	return err
}

// Used for testing mock HTTP server
var taggerListURL string

func zipTaggerList(tempDir, hostname string) error {
	f := filepath.Join(tempDir, hostname, "tagger-list.json")
	err := ensureParentDirsExist(f)
	if err != nil {
		return err
	}

	w, err := newRedactingWriter(f, os.ModePerm, true)
	if err != nil {
		return err
	}
	defer w.Close()

	ipcAddress, err := config.GetIPCAddress()
	if err != nil {
		return err
	}

	if taggerListURL == "" {
		taggerListURL = fmt.Sprintf("https://%v:%v/agent/tagger-list", ipcAddress, config.Datadog.GetInt("cmd_port"))
	}

	c := apiutil.GetClient(false) // FIX: get certificates right then make this true

	r, err := apiutil.DoGet(c, taggerListURL)
	if err != nil {
		return err
	}

	// Pretty print JSON output
	var b bytes.Buffer
	writer := bufio.NewWriter(&b)
	err = json.Indent(&b, r, "", "\t")
	if err != nil {
		_, err = w.Write(r)
		return err
	}
	writer.Flush()

	_, err = w.Write(b.Bytes())
	return err
}

func zipHealth(tempDir, hostname string) error {
	s := health.GetReady()
	sort.Strings(s.Healthy)
	sort.Strings(s.Unhealthy)

	yamlValue, err := yaml.Marshal(s)
	if err != nil {
		return err
	}

	f := filepath.Join(tempDir, hostname, "health.yaml")
	err = ensureParentDirsExist(f)
	if err != nil {
		return err
	}

	w, err := newRedactingWriter(f, os.ModePerm, true)
	if err != nil {
		return err
	}
	defer w.Close()

	_, err = w.Write(yamlValue)
	return err
}

func zipInstallInfo(tempDir, hostname string) error {
	originalPath := filepath.Join(config.FileUsedDir(), "install_info")
	original, err := os.Open(originalPath)
	if err != nil {
		return err
	}
	defer original.Close()

	zippedPath := filepath.Join(tempDir, hostname, "install_info")
	err = ensureParentDirsExist(zippedPath)
	if err != nil {
		return err
	}

	zipped, err := os.OpenFile(zippedPath, os.O_RDWR|os.O_CREATE, os.ModePerm)
	if err != nil {
		return err
	}
	defer zipped.Close()

	_, err = io.Copy(zipped, original)
	return err
}

func zipTelemetry(tempDir, hostname string) error {
	return zipHTTPCallContent(tempDir, hostname, "telemetry.log", telemetryURL)
}

func zipStackTraces(tempDir, hostname string) error {
	return zipHTTPCallContent(tempDir, hostname, routineDumpFilename, pprofURL)
}

// zipHTTPCallContent does a GET HTTP call to the given url and
// writes the content of the HTTP response in the given file, ready
// to be shipped in a flare.
func zipHTTPCallContent(tempDir, hostname, filename, url string) error {
	ctx, cancel := context.WithTimeout(context.Background(), 4*time.Second)
	defer cancel()

	client := http.Client{}
	req, err := http.NewRequest(http.MethodGet, url, nil)
	if err != nil {
		return err
	}

	resp, err := client.Do(req.WithContext(ctx))
	if err != nil {
		return err
	}
	defer resp.Body.Close()

	f := filepath.Join(tempDir, hostname, filename)
	err = ensureParentDirsExist(f)
	if err != nil {
		return err
	}

	w, err := newRedactingWriter(f, os.ModePerm, true)
	if err != nil {
		return err
	}
	defer w.Close()

	_, err = io.Copy(w, resp.Body)

	return err
}

func zipPerformanceProfile(tempDir, hostname string, pdata ProfileData) error {
	dir := filepath.Join(tempDir, hostname, "profiles")
	if err := os.MkdirAll(dir, os.ModePerm); err != nil {
		return err
	}
	for name, data := range pdata {
		fullpath := filepath.Join(dir, name)
		if err := ioutil.WriteFile(fullpath, data, os.ModePerm); err != nil {
			return err
		}
	}
	return nil
}

func walkConfigFilePaths(tempDir, hostname string, confSearchPaths SearchPaths, permsInfos permissionsInfos) error {
	for prefix, filePath := range confSearchPaths {

		err := filepath.Walk(filePath, func(src string, f os.FileInfo, err error) error {
			if f == nil {
				return nil
			}
			if f.IsDir() {
				return nil
			}

			if filepath.Ext(f.Name()) == ".example" {
				return nil
			}

			firstSuffix := getFirstSuffix(f.Name())
			ext := filepath.Ext(f.Name())

			if cnfFileExtRx.Match([]byte(firstSuffix)) || cnfFileExtRx.Match([]byte(ext)) {
				baseName := strings.Replace(src, filePath, "", 1)
				f := filepath.Join(tempDir, hostname, "etc", "confd", prefix, baseName)
				err := ensureParentDirsExist(f)
				if err != nil {
					return err
				}

				w, err := newRedactingWriter(f, os.ModePerm, true)
				if err != nil {
					return err
				}
				defer w.Close()

				if _, err = w.WriteFromFile(src); err != nil {
					return err
				}

				if permsInfos != nil {
					permsInfos.add(src)

					if len(permsInfos) != 0 {
						absPath, err := filepath.Abs(filePath)
						if err != nil {
							log.Errorf("Error while getting absolute file path for parent directory: %v", err)
						}
						addParentPerms(absPath, permsInfos)
					}
				}
			}

			return nil
		})

		if err != nil {
			return err
		}

	}

	return nil
}

func newRedactingWriter(f string, p os.FileMode, buffered bool) (*RedactingWriter, error) {
	w, err := NewRedactingWriter(f, os.ModePerm, true)
	if err != nil {
		return nil, err
	}

	// The original RedactingWriter use the log/strip.go implementation
	// to scrub some credentials.
	// It doesn't deal with api keys of other services, for example powerDNS
	// which has an "api_key" field in its YAML configuration.
	// We add this replacer to scrub even those credentials.
	w.RegisterReplacer(otherAPIKeysReplacer)
	return w, nil
}

func ensureParentDirsExist(p string) error {
	return os.MkdirAll(filepath.Dir(p), os.ModePerm)
}

func getFirstSuffix(s string) string {
	return filepath.Ext(strings.TrimSuffix(s, filepath.Ext(s)))
}

func GetArchivePath() string {
	dir := os.TempDir()
	t := time.Now()
	timeString := t.Format("2006-01-02-15-04-05")
	fileName := strings.Join([]string{"datadog", "agent", timeString}, "-")
	fileName = strings.Join([]string{fileName, "zip"}, ".")
	filePath := filepath.Join(dir, fileName)
	return filePath
}

func cleanDirectoryName(name string) string {
	filteredName := directoryNameFilter.ReplaceAllString(name, "_")
	if len(filteredName) > directoryNameMaxSize {
		return filteredName[:directoryNameMaxSize]
	}
	return filteredName
}

// createConfigFiles takes the content of config files that need to be included in the flare and
// put them in the directory waiting to be archived
func createConfigFiles(filePath, tempDir, hostname string, permsInfos permissionsInfos) error {
	// Check if the file exists
	_, err := os.Stat(filePath)
	if err == nil {
		f := filepath.Join(tempDir, hostname, "etc", filepath.Base(filePath))
		err := ensureParentDirsExist(f)
		if err != nil {
			return err
		}

		w, err := newRedactingWriter(f, os.ModePerm, true)
		if err != nil {
			return err
		}
		defer w.Close()

		_, err = w.WriteFromFile(filePath)
		if err != nil {
			return err
		}

		if permsInfos != nil {
			permsInfos.add(filePath)
		}
	}
	return err
}

// getSystemProbePath would take the path to datadog.yaml and replace the file name with system-probe.yaml
func getSystemProbePath(ddCfgFilePath string) string {
	path := filepath.Dir(ddCfgFilePath)
	return filepath.Join(path, "system-probe.yaml")
}<|MERGE_RESOLUTION|>--- conflicted
+++ resolved
@@ -124,13 +124,8 @@
 }
 
 // CreateArchive packages up the files
-<<<<<<< HEAD
-func CreateArchive(local bool, distPath, pyChecksPath, logFilePath string, profile *Profile) (string, error) {
-	zipFilePath := GetArchivePath()
-=======
 func CreateArchive(local bool, distPath, pyChecksPath, logFilePath string, pdata ProfileData) (string, error) {
 	zipFilePath := getArchivePath()
->>>>>>> 97e2b817
 	confSearchPaths := SearchPaths{
 		"":        config.Datadog.GetString("confd_path"),
 		"dist":    filepath.Join(distPath, "conf.d"),
@@ -139,13 +134,8 @@
 	return createArchive(confSearchPaths, local, zipFilePath, logFilePath, pdata)
 }
 
-<<<<<<< HEAD
-func createArchive(confSearchPaths SearchPaths, local bool, zipFilePath, logFilePath string, profile *Profile) (string, error) {
-	tempDir, err := CreateTempDir()
-=======
 func createArchive(confSearchPaths SearchPaths, local bool, zipFilePath, logFilePath string, pdata ProfileData) (string, error) {
 	tempDir, err := createTempDir()
->>>>>>> 97e2b817
 	if err != nil {
 		return "", err
 	}
