//go:build linux_bpf
// +build linux_bpf

package runtime

import (
	"crypto/sha256"
	"encoding/hex"
	"fmt"
	"io"
	"os"
	"time"

	"github.com/DataDog/datadog-agent/pkg/ebpf"
	"github.com/DataDog/datadog-agent/pkg/ebpf/compiler"
	"github.com/DataDog/datadog-agent/pkg/security/metrics"
	"github.com/DataDog/datadog-agent/pkg/util/kernel"
	"github.com/DataDog/datadog-agent/pkg/util/log"
	"github.com/DataDog/datadog-agent/pkg/version"
	"github.com/DataDog/datadog-go/statsd"
	"golang.org/x/sys/unix"
)

var defaultFlags = []string{
	"-D__KERNEL__",
	"-DCONFIG_64BIT",
	"-D__BPF_TRACING__",
	`-DKBUILD_MODNAME="ddsysprobe"`,
	"-Wno-unused-value",
	"-Wno-pointer-sign",
	"-Wno-compare-distinct-pointer-types",
	"-Wunused",
	"-Wall",
	"-Werror",
	"-emit-llvm",
	"-O2",
	"-fno-stack-protector",
	"-fno-color-diagnostics",
	"-fno-unwind-tables",
	"-fno-asynchronous-unwind-tables",
	"-fno-jump-tables",
	"-nostdinc",
}

func hashFlags(flags []string) string {
	h := sha256.New()
	for _, f := range flags {
		h.Write([]byte(f))
	}
	return fmt.Sprintf("%x", h.Sum(nil))
}

type RuntimeCompilationTelemetry struct {
	compilationEnabled  bool
	compilationResult   CompilationResult
	compilationDuration time.Duration
	headerFetchResult   kernel.HeaderFetchResult
}

func NewRuntimeCompilationTelemetry() RuntimeCompilationTelemetry {
	return RuntimeCompilationTelemetry{
		compilationEnabled: false,
		compilationResult:  notAttempted,
		headerFetchResult:  kernel.NotAttempted,
	}
}

func (tm *RuntimeCompilationTelemetry) GetTelemetry() map[string]int64 {
	stats := make(map[string]int64)
	if tm.compilationEnabled {
		stats["runtime_compilation_enabled"] = 1
		stats["runtime_compilation_result"] = int64(tm.compilationResult)
		stats["kernel_header_fetch_result"] = int64(tm.headerFetchResult)
		stats["runtime_compilation_duration"] = tm.compilationDuration.Nanoseconds()
	} else {
		stats["runtime_compilation_enabled"] = 0
	}
	return stats
}

func (tm *RuntimeCompilationTelemetry) SendMetrics(client *statsd.Client) error {
	tags := []string{fmt.Sprintf("version:%s", version.AgentVersion)}

	var enabled float64 = 0
	if tm.compilationEnabled {
		enabled = 1
	}
	if err := client.Gauge(metrics.MetricRuntimeCompiledConstantsEnabled, enabled, tags, 1); err != nil {
		return err
	}

	// if the runtime compilation is not enabled we return directly
	if !tm.compilationEnabled {
		return nil
	}

	if err := client.Gauge(metrics.MetricRuntimeCompiledConstantsCompilationResult, float64(tm.compilationResult), tags, 1); err != nil {
		return err
	}
	if err := client.Gauge(metrics.MetricRuntimeCompiledConstantsCompilationDuration, float64(tm.compilationDuration), tags, 1); err != nil {
		return err
	}
	return client.Gauge(metrics.MetricRuntimeCompiledConstantsHeaderFetchResult, float64(tm.headerFetchResult), tags, 1)
}

type RuntimeCompilationFileProvider interface {
	GetInputReader(config *ebpf.Config, tm *RuntimeCompilationTelemetry) (io.Reader, error)
	GetOutputFilePath(config *ebpf.Config, uname *unix.Utsname, flagHash string, tm *RuntimeCompilationTelemetry) (string, error)
}

type RuntimeCompiler struct {
	telemetry RuntimeCompilationTelemetry
}

func NewRuntimeCompiler() *RuntimeCompiler {
	return &RuntimeCompiler{
		telemetry: NewRuntimeCompilationTelemetry(),
	}
}

func (rc *RuntimeCompiler) GetRCTelemetry() RuntimeCompilationTelemetry {
	return rc.telemetry
}

func (rc *RuntimeCompiler) CompileObjectFile(config *ebpf.Config, cflags []string, inputFileName string, provider RuntimeCompilationFileProvider) (CompiledOutput, error) {
	start := time.Now()
	defer func() {
		rc.telemetry.compilationDuration = time.Since(start)
		rc.telemetry.compilationEnabled = true
	}()

	// we use the raw uname instead of the kernel version, because some kernel versions
	// can be clamped to 255 thus causing collisions
	var uname unix.Utsname
	if err := unix.Uname(&uname); err != nil {
		rc.telemetry.compilationResult = kernelVersionErr
		return nil, fmt.Errorf("unable to get kernel version: %w", err)
	}

	inputReader, err := provider.GetInputReader(config, &rc.telemetry)
	if err != nil {
		return nil, err
	}

	if err := os.MkdirAll(config.RuntimeCompilerOutputDir, 0755); err != nil {
		rc.telemetry.compilationResult = outputDirErr
		return nil, fmt.Errorf("unable to create compiler output directory %s: %w", config.RuntimeCompilerOutputDir, err)
	}

<<<<<<< HEAD
	flags := append(defaultFlags, cflags...)
	outputFile, err := provider.GetOutputFilePath(config, kv, hashFlags(flags), &rc.telemetry)
=======
	flags, flagHash := ComputeFlagsAndHash(cflags)

	outputFile, err := provider.GetOutputFilePath(config, &uname, flagHash, &rc.telemetry)
>>>>>>> ac3dfce0
	if err != nil {
		return nil, err
	}

	if _, err := os.Stat(outputFile); err != nil {
		if !os.IsNotExist(err) {
			rc.telemetry.compilationResult = outputFileErr
			return nil, fmt.Errorf("error stat-ing output file %s: %w", outputFile, err)
		}
		dirs, res, err := kernel.GetKernelHeaders(config.EnableKernelHeaderDownload, config.KernelHeadersDirs, config.KernelHeadersDownloadDir, config.AptConfigDir, config.YumReposDir, config.ZypperReposDir)
		rc.telemetry.headerFetchResult = res
		if err != nil {
			rc.telemetry.compilationResult = headerFetchErr
			return nil, fmt.Errorf("unable to find kernel headers: %w", err)
		}
		if err := compiler.CompileToObjectFile(inputReader, outputFile, flags, dirs); err != nil {
			rc.telemetry.compilationResult = compilationErr
			return nil, fmt.Errorf("failed to compile runtime version of %s: %s", inputFileName, err)
		}
		rc.telemetry.compilationResult = compilationSuccess
		log.Infof("successfully compiled runtime version of %s", inputFileName)
	} else {
		rc.telemetry.compilationResult = compiledOutputFound
	}

	out, err := os.Open(outputFile)
	if err != nil {
		rc.telemetry.compilationResult = resultReadErr
	}
	return out, err
}

// Sha256hex returns the hex string of the sha256 of the provided buffer
func Sha256hex(buf []byte) (string, error) {
	hasher := sha256.New()
	if _, err := hasher.Write(buf); err != nil {
		return "", err
	}
	cCodeHash := hasher.Sum(nil)
	return hex.EncodeToString(cCodeHash), nil
}

// UnameHash returns a sha256 hash of the uname release and version
func UnameHash(uname *unix.Utsname) (string, error) {
	var rv string
	rv += unix.ByteSliceToString(uname.Release[:])
	rv += unix.ByteSliceToString(uname.Version[:])
	return Sha256hex([]byte(rv))
}<|MERGE_RESOLUTION|>--- conflicted
+++ resolved
@@ -147,14 +147,9 @@
 		return nil, fmt.Errorf("unable to create compiler output directory %s: %w", config.RuntimeCompilerOutputDir, err)
 	}
 
-<<<<<<< HEAD
 	flags := append(defaultFlags, cflags...)
-	outputFile, err := provider.GetOutputFilePath(config, kv, hashFlags(flags), &rc.telemetry)
-=======
-	flags, flagHash := ComputeFlagsAndHash(cflags)
-
-	outputFile, err := provider.GetOutputFilePath(config, &uname, flagHash, &rc.telemetry)
->>>>>>> ac3dfce0
+	outputFile, err := provider.GetOutputFilePath(config, &uname, hashFlags(flags), &rc.telemetry)
+
 	if err != nil {
 		return nil, err
 	}
