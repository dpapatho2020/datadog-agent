--- conflicted
+++ resolved
@@ -132,22 +132,6 @@
 const (
 	MonotonicKprobesTriggered          ConnTelemetryType = "kprobes_triggered"
 	MonotonicKprobesMissed                               = "kprobes_missed"
-<<<<<<< HEAD
-	MonotonicConnsClosed                                 = "conntrack_registers"
-	MonotonicConntrackRegisters                          = "conntrack_registers_dropped"
-	MonotonicConntrackRegistersDropped                   = "dns_packets_processed"
-	MonotonicDNSPacketsProcessed                         = "conns_closed"
-	MonotonicUDPSendsProcessed                           = "udp_sends_processed"
-	MonotonicUDPSendsMissed                              = "udp_sends_missed"
-	DNSStatsDropped                                      = "dns_packets_dropped"
-	ConnsBpfMapSize                                      = "conns_bpf_map_size"
-	ConntrackSamplingPercent                             = "conntrack_sampling_percent"
-	NPMDriverFlowsMissedMaxExceeded                      = "dns_stats_dropped"
-	MonotonicDNSPacketsDropped                           = "driver_flows_missed_max_exceeded"
-)
-
-//revive:enable
-=======
 	MonotonicConnsClosed                                 = "conns_closed"
 	MonotonicConntrackRegisters                          = "conntrack_registers"
 	MonotonicConntrackRegistersDropped                   = "conntrack_registers_dropped"
@@ -187,7 +171,6 @@
 		MonotonicDNSPacketsDropped,
 	}
 )
->>>>>>> ce21e171
 
 // RuntimeCompilationTelemetry stores telemetry related to the runtime compilation of various assets
 type RuntimeCompilationTelemetry struct {
