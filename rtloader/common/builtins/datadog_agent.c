// Unless explicitly stated otherwise all files in this repository are licensed
// under the Apache License Version 2.0.
// This product includes software developed at Datadog (https://www.datadoghq.com/).
// Copyright 2019 Datadog, Inc.
#include "datadog_agent.h"
#include "cgo_free.h"
<<<<<<< HEAD
#include "rtloader_mem.h"
#include "stringutils.h"
=======

#include <stringutils.h>
#include <log.h>
>>>>>>> bd69d6a1

// these must be set by the Agent
static cb_get_version_t cb_get_version = NULL;
static cb_get_config_t cb_get_config = NULL;
static cb_headers_t cb_headers = NULL;
static cb_get_hostname_t cb_get_hostname = NULL;
static cb_get_clustername_t cb_get_clustername = NULL;
static cb_set_external_tags_t cb_set_external_tags = NULL;

// forward declarations
static PyObject *get_version(PyObject *self, PyObject *args);
static PyObject *get_config(PyObject *self, PyObject *args);
static PyObject *headers(PyObject *self, PyObject *args, PyObject *kwargs);
static PyObject *get_hostname(PyObject *self, PyObject *args);
static PyObject *get_clustername(PyObject *self, PyObject *args);
static PyObject *log_message(PyObject *self, PyObject *args);
static PyObject *set_external_tags(PyObject *self, PyObject *args);

static PyMethodDef methods[] = {
    { "get_version", get_version, METH_NOARGS, "Get Agent version." },
    { "get_config", get_config, METH_VARARGS, "Get an Agent config item." },
    { "headers", (PyCFunction)headers, METH_VARARGS | METH_KEYWORDS, "Get standard set of HTTP headers." },
    { "get_hostname", get_hostname, METH_NOARGS, "Get the hostname." },
    { "get_clustername", get_clustername, METH_NOARGS, "Get the cluster name." },
    { "log", log_message, METH_VARARGS, "Log a message through the agent logger." },
    { "set_external_tags", set_external_tags, METH_VARARGS, "Send external host tags." },
    { NULL, NULL } // guards
};

#ifdef DATADOG_AGENT_THREE
static struct PyModuleDef module_def = { PyModuleDef_HEAD_INIT, DATADOG_AGENT_MODULE_NAME, NULL, -1, methods };

PyMODINIT_FUNC PyInit_datadog_agent(void)
{
    return PyModule_Create(&module_def);
}
#elif defined(DATADOG_AGENT_TWO)
// in Python2 keep the object alive for the program lifetime
static PyObject *module;

void Py2_init_datadog_agent()
{
    module = Py_InitModule(DATADOG_AGENT_MODULE_NAME, methods);
}
#endif

void _set_get_version_cb(cb_get_version_t cb)
{
    cb_get_version = cb;
}

void _set_get_config_cb(cb_get_config_t cb)
{
    cb_get_config = cb;
}

void _set_headers_cb(cb_headers_t cb)
{
    cb_headers = cb;
}

void _set_get_hostname_cb(cb_get_hostname_t cb)
{
    cb_get_hostname = cb;
}

void _set_get_clustername_cb(cb_get_clustername_t cb)
{
    cb_get_clustername = cb;
}

void _set_set_external_tags_cb(cb_set_external_tags_t cb)
{
    cb_set_external_tags = cb;
}

/*! \fn PyObject *get_version(PyObject *self, PyObject *args)
    \brief This function implements the `datadog-agent.get_version` method, collecting
    the agent version from the agent.
    \param self A PyObject* pointer to the `datadog_agent` module.
    \param args A PyObject* pointer to any empty tuple, as no input args are taken.
    \return a PyObject * pointer to a python string with the agent version. Or `None`
    if the callback is unavailable.

    This function is callable as the `datadog_agent.get_version` python method, it uses
    the `cb_get_version()` callback to retrieve the value from the agent with CGO.
*/
PyObject *get_version(PyObject *self, PyObject *args)
{
    if (cb_get_version == NULL) {
        Py_RETURN_NONE;
    }

    char *v = NULL;
    cb_get_version(&v);

    if (v != NULL) {
        PyObject *retval = PyStringFromCString(v);
        // v is allocated from CGO and thus requires being freed with the
        // cgo_free callback for windows safety.
        cgo_free(v);
        return retval;
    }
    Py_RETURN_NONE;
}

/*! \fn PyObject *get_config(PyObject *self, PyObject *args)
    \brief This function implements the `datadog-agent.get_config` method, allowing
    to collect elements in the agent configuration, from the agent.
    \param self A PyObject* pointer to the `datadog_agent` module.
    \param args A PyObject* pointer to a tuple containing a python string.
    \return a PyObject * pointer to a safe unmarshaled python object. Or `None`
    if the callback is unavailable.

    This function is callable as the `datadog_agent.get_config` python method. It
    uses the`cb_get_config()` callback to retrieve the element in the agent configuration
    associated with the key passed in with the args argument. The value returned
    will depend on the element type found for the key, and is a python object
    unmarshaled by the `yaml.safe_load` function when calling `from_yaml()` with
    the payload returned by callback. If no callback is set, `None` will be returned.

    Before RtLoader the Agent used reflection to inspect the contents of a configuration
    value and the CPython API to perform conversion to a Python equivalent. Such
    a conversion wouldn't be possible in a Python-agnostic way so we use YAML to
    pass the data from Go to Python. The configuration value is loaded in the Agent,
    marshalled into YAML and passed as a `char*` to RtLoader, where the string is
    decoded back to Python and passed to the caller. YAML usage is transparent to
    the caller, who would receive a Python object as returned from `yaml.safe_load`.
    YAML is used instead of JSON since the `json.load` return unicode for
    string, for python2, which would be a breaking change from the previous
    version of the agent.
*/
PyObject *get_config(PyObject *self, PyObject *args)
{
    // callback must be set
    if (cb_get_config == NULL) {
        Py_RETURN_NONE;
    }

    char *key = NULL;
    // PyArg_ParseTuple returns a pointer to the existing string in &key
    // No need to free the result.
    if (!PyArg_ParseTuple(args, "s", &key)) {
        return NULL;
    }

    char *data = NULL;
    cb_get_config(key, &data);

    // new ref
    PyObject *value = from_yaml(data);
    cgo_free(data);
    if (value == NULL) {
        // clear error set by `from_yaml`
        PyErr_Clear();
        Py_RETURN_NONE;
    }
    return value;
}

/*! \fn PyObject *headers(PyObject *self, PyObject *args, PyObject *kwargs)
    \brief This function provides a standars set of HTTP headers the caller might want to
    use for HTTP requests.
    \param self A PyObject* pointer to the `datadog_agent` module.
    \param args A PyObject* pointer to the `agentConfig`, but not expected to be used.
    \param kwargs A PyObject* pointer to a dictonary. If the `http_host` key is present
    it will be added to the headers.
    \return a PyObject * pointer to a python dictionary with the expected headers.

    This function is callable as the `datadog_agent.headers` python method. The method is
    duplicated and also callable from `util.headers`. `datadog_agent.headers()` isn't used
    by any official integration provided by Datdog but custom checks might still rely on it.
    Currently the contents of the returned string are the same but defined in two
    different places:

     1. github.com/DataDog/integrations-core/blob/master/datadog_checks_base/datadog_checks/base/utils/headers.py
     2. github.com/DataDog/datadog-agent/blob/master/pkg/util/common.go
*/
PyObject *headers(PyObject *self, PyObject *args, PyObject *kwargs)
{
    // callback must be set but be resilient for the Python caller
    if (cb_headers == NULL) {
        Py_RETURN_NONE;
    }

    char *data = NULL;
    cb_headers(&data);

    // new ref
    PyObject *headers_dict = from_yaml(data);
    cgo_free(data);
    if (headers_dict == NULL || !PyDict_Check(headers_dict)) {
        // clear error set by `from_yaml`
        PyErr_Clear();
        // if headers_dict is not a dict we don't need to hold a ref to it
        Py_XDECREF(headers_dict);
        Py_RETURN_NONE;
    }

    // `args` contains `agentConfig` but we don't need it
    // `kwargs` might contain the `http_host` key, let's grab it
    if (kwargs != NULL) {
        char key[] = "http_host";
        // Returns a borrowed reference; no exception set if not present
        PyObject *pyHTTPHost = PyDict_GetItemString(kwargs, key);
        if (pyHTTPHost != NULL) {
            PyDict_SetItemString(headers_dict, "Host", pyHTTPHost);
        }
    }

    return headers_dict;
}

// provide a non-static entry point for the `headers` method; headers is duplicated
// in the `util` module; allow it to be called directly

PyObject *_public_headers(PyObject *self, PyObject *args, PyObject *kwargs)
{
    return headers(self, args, kwargs);
}

/*! \fn PyObject *get_hostname(PyObject *self, PyObject *args)
    \brief This function implements the `datadog-agent.get_hostname` method, collecting
    the canonical hostname from the agent.
    \param self A PyObject* pointer to the `datadog_agent` module.
    \param args A PyObject* pointer to any empty tuple, as no input args are taken.
    \return a PyObject * pointer to a python string with the canonical hostname. Or
    `None` if the callback is unavailable.

    This function is callable as the `datadog_agent.get_hostname` python method, it uses
    the `cb_get_hostname()` callback to retrieve the value from the agent with CGO. If
    the callback has not been set `None` will be returned.
*/
PyObject *get_hostname(PyObject *self, PyObject *args)
{
    // callback must be set
    if (cb_get_hostname == NULL) {
        Py_RETURN_NONE;
    }

    char *v = NULL;
    cb_get_hostname(&v);

    if (v != NULL) {
        PyObject *retval = PyStringFromCString(v);
        cgo_free(v);
        return retval;
    }
    Py_RETURN_NONE;
}

/*! \fn PyObject *get_clustername(PyObject *self, PyObject *args)
    \brief This function implements the `datadog-agent.get_clustername` method, collecting
    the K8s clustername from the agent.
    \param self A PyObject* pointer to the `datadog_agent` module.
    \param args A PyObject* pointer to any empty tuple, as no input args are taken.
    \return a PyObject * pointer to a python string with the canonical clustername. Or
    `None` if the callback is unavailable.

    This function is callable as the `datadog_agent.get_clustername` python method, it uses
    the `cb_get_clustername()` callback to retrieve the value from the agent with CGO. If
    the callback has not been set `None` will be returned.
*/
PyObject *get_clustername(PyObject *self, PyObject *args)
{
    // callback must be set
    if (cb_get_clustername == NULL) {
        Py_RETURN_NONE;
    }

    char *v = NULL;
    cb_get_clustername(&v);

    if (v != NULL) {
        PyObject *retval = PyStringFromCString(v);
        cgo_free(v);
        return retval;
    }
    Py_RETURN_NONE;
}

/*! \fn PyObject *log_message(PyObject *self, PyObject *args)
    \brief This function implements the `datadog_agent.log` method, allowing to log
    python messages using the agent's go logging subsytem and its facilities.
    \param self A PyObject* pointer to the `datadog_agent` module.
    \param args A PyObject* pointer to any empty tuple, as no input args are taken.
    \return a PyObject * pointer to a python string with the canonical clustername. Or
    `None` if the callback is unavailable.

    This function is callable as the `datadog_agent.get_clustername` python method, it uses
    the `cb_get_clustername()` callback to retrieve the value from the agent with CGO. If
    the callback has not been set `None` will be returned.
*/
static PyObject *log_message(PyObject *self, PyObject *args)
{
    char *message = NULL;
    int log_level;

    // PyArg_ParseTuple returns a pointer to the existing string in &message
    // No need to free the result.
    if (!PyArg_ParseTuple(args, "si", &message, &log_level)) {
        return NULL;
    }

    agent_log(log_level, message);
    Py_RETURN_NONE;
}

//
/*! \fn PyObject *set_external_tags(PyObject *self, PyObject *args)
    \brief This function implements the `datadog_agent.set_external_tags` method,
    allowing to set additional external tags for hostnames.
    \param self A PyObject* pointer to the `datadog_agent` module.
    \param args A PyObject* pointer to a tuple containing a single positional argument
    containing a list.
    \return a PyObject * pointer to `None` if everything goes well, or `NULL` if an exception
    is raised.

    This function is callable as the `datadog_agent.set_external_tags` python method, it uses
    the `cb_set_external_tags()` callback to set additional external tags for specific hostnames.
    The argument expected is a list of 2-tuples, where the first element is the hostname, and
    the second element is a dictionary with `source_type` as the key, and a list of tags for
    said `source_type`. For instance: `[('hostname', {'source_type': ['tag1', 'tag2']})]`.
    This function will iterate the python list, and call the `cb_set_external_tags` successively
    for each element in the list.
    If everything goes well `None` will be returned, otherwise an exception will be set in the
    interpreter and NULL will be returned.

    A few integrations such as vsphere or openstack require this functionality to add additional
    tagging for their hosts.
*/
static PyObject *set_external_tags(PyObject *self, PyObject *args)
{
    PyObject *input_list = NULL;

    // callback must be set
    if (cb_set_external_tags == NULL) {
        Py_RETURN_NONE;
    }

    PyGILState_STATE gstate = PyGILState_Ensure();

    // function expects only one positional arg containing a list
    // the reference count in the returned object (input list) is _not_
    // incremented
    if (!PyArg_ParseTuple(args, "O", &input_list)) {
        PyGILState_Release(gstate);
        return NULL;
    }

    // if not a list, set an error
    if (!PyList_Check(input_list)) {
        PyErr_SetString(PyExc_TypeError, "tags must be a list");
        PyGILState_Release(gstate);
        return NULL;
    }

    int error = 0;
    char *hostname = NULL;
    char *source_type = NULL;
    // We already PyList_Check input_list, so PyList_Size won't fail and return -1
    int input_len = PyList_Size(input_list);
    int i;
    for (i = 0; i < input_len; i++) {
        PyObject *tuple = PyList_GetItem(input_list, i);

        // list must contain only tuples in form ('hostname', {'source_type': ['tag1', 'tag2']},)
        if (!PyTuple_Check(tuple)) {
            PyErr_SetString(PyExc_TypeError, "external host tags list must contain only tuples");
            error = 1;
            goto done;
        }

        // first elem is the hostname
        hostname = as_string(PyTuple_GetItem(tuple, 0));
        if (hostname == NULL) {
            PyErr_SetString(PyExc_TypeError, "hostname is not a valid string");
            error = 1;
            goto done;
        }

        // second is a dictionary
        PyObject *dict = PyTuple_GetItem(tuple, 1);
        if (!PyDict_Check(dict)) {
            PyErr_SetString(PyExc_TypeError, "second elem of the host tags tuple must be a dict");
            error = 1;
            goto done;
        }

        // dict contains only 1 key, if dict is empty don't do anything
        Py_ssize_t pos = 0;
        PyObject *key = NULL, *value = NULL;
        if (!PyDict_Next(dict, &pos, &key, &value)) {
            continue;
        }

        // key is the source type (e.g. 'vsphere') value is the list of tags
        source_type = as_string(key);
        if (source_type == NULL) {
            PyErr_SetString(PyExc_TypeError, "source_type is not a valid string");
            error = 1;
            goto done;
        }

        if (!PyList_Check(value)) {
            PyErr_SetString(PyExc_TypeError, "dict value must be a list of tags");
            error = 1;
            goto done;
        }

        // allocate an array of char* to store the tags we'll send to the Go function
        char **tags;
        // We already PyList_Check value, so PyList_Size won't fail and return -1
        int tags_len = PyList_Size(value);
        if (!(tags = (char **)_malloc(sizeof(*tags) * tags_len + 1))) {
            PyErr_SetString(PyExc_MemoryError, "unable to allocate memory, bailing out");
            error = 1;
            goto done;
        }

        // copy the list of tags into an array of char*
        int j, actual_size = 0;
        for (j = 0; j < tags_len; j++) {
            PyObject *s = PyList_GetItem(value, j);
            if (s == NULL) {
                PyErr_Clear();
                break;
            }

            char *tag = as_string(s);
            if (tag == NULL) {
                // ignore invalid tag
                continue;
            }

            tags[actual_size] = tag;
            actual_size++;
        }
        tags[actual_size] = NULL;

        cb_set_external_tags(hostname, source_type, tags);

        // cleanup
        for (j = 0; j < actual_size; j++) {
            _free(tags[j]);
        }
        _free(tags);
    }

done:
    if (hostname) {
        _free(hostname);
    }
    if (source_type) {
        _free(source_type);
    }
    PyGILState_Release(gstate);

    // we need to return NULL to raise the exception set by PyErr_SetString
    if (error) {
        return NULL;
    }
    Py_RETURN_NONE;

}<|MERGE_RESOLUTION|>--- conflicted
+++ resolved
@@ -4,14 +4,10 @@
 // Copyright 2019 Datadog, Inc.
 #include "datadog_agent.h"
 #include "cgo_free.h"
-<<<<<<< HEAD
 #include "rtloader_mem.h"
 #include "stringutils.h"
-=======
-
-#include <stringutils.h>
+
 #include <log.h>
->>>>>>> bd69d6a1
 
 // these must be set by the Agent
 static cb_get_version_t cb_get_version = NULL;
