--- conflicted
+++ resolved
@@ -23,7 +23,6 @@
 	flag.StringVar(&opts.checkClient, "client", "", "The client ID that the check will use to run")
 	flag.Parse()
 
-<<<<<<< HEAD
 	// Set up a default config before parsing config so we log errors nicely.
 	// The default will be stdout since we can't assume any file is writable.
 	if err := config.SetupInitialLogger(loggerName); err != nil {
@@ -32,35 +31,6 @@
 	defer log.Flush()
 
 	runAgent()
-=======
-	// --version
-	if opts.version {
-		fmt.Println(versionString("\n"))
-		os.Exit(0)
-	}
-
-	// --pid
-	if opts.pidFilePath != "" {
-		if err := pidfile.WritePID(opts.pidFilePath); err != nil {
-			log.Errorf("Error while writing PID file, exiting: %v", err)
-			os.Exit(1)
-		}
-
-		log.Infof("pid '%d' written to pid file '%s'", os.Getpid(), opts.pidFilePath)
-
-		defer func() {
-			os.Remove(opts.pidFilePath)
-		}()
-	}
-
-	// Parsing YAML config files
-	cfg, err := config.NewSystemProbeConfig(loggerName, opts.configPath)
-	if err != nil {
-		log.Criticalf("Failed to create agent config: %s", err)
-		os.Exit(1)
-	}
->>>>>>> 4ebaf033
-
 }
 
 // run check command if the flag is specified
